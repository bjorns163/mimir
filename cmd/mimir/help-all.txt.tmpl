Usage of ./cmd/mimir/mimir:
  -activity-tracker.filepath string
    	File where ongoing activities are stored. If empty, activity tracking is disabled. (default "./metrics-activity.log")
  -activity-tracker.max-entries int
    	Max number of concurrent activities that can be tracked. Used to size the file in advance. Additional activities are ignored. (default 1024)
  -alertmanager-storage.azure.account-key string
    	Azure storage account key. If unset, Azure managed identities will be used for authentication instead.
  -alertmanager-storage.azure.account-name string
    	Azure storage account name
  -alertmanager-storage.azure.connection-string string
    	If `connection-string` is set, the value of `endpoint-suffix` will not be used. Use this method over `account-key` if you need to authenticate via a SAS token. Or if you use the Azurite emulator.
  -alertmanager-storage.azure.container-name string
    	Azure storage container name
  -alertmanager-storage.azure.endpoint-suffix string
    	Azure storage endpoint suffix without schema. The account name will be prefixed to this value to create the FQDN. If set to empty string, default endpoint suffix is used.
  -alertmanager-storage.azure.expect-continue-timeout duration
    	The time to wait for a server's first response headers after fully writing the request headers if the request has an Expect header. Set to 0 to send the request body immediately. (default 1s)
  -alertmanager-storage.azure.http.idle-conn-timeout duration
    	The time an idle connection remains idle before closing. (default 1m30s)
  -alertmanager-storage.azure.http.insecure-skip-verify
    	If the client connects to object storage via HTTPS and this option is enabled, the client accepts any certificate and hostname.
  -alertmanager-storage.azure.http.response-header-timeout duration
    	The amount of time the client waits for a server's response headers. (default 2m0s)
  -alertmanager-storage.azure.http.tls-ca-path string
    	Path to the Certificate Authority (CA) certificates to validate the server certificate. If not set, the host's root CA certificates are used.
  -alertmanager-storage.azure.http.tls-cert-path string
    	Path to the client certificate, which is used for authenticating with the server. This setting also requires you to configure the key path.
  -alertmanager-storage.azure.http.tls-key-path string
    	Path to the key for the client certificate. This setting also requires you to configure the client certificate.
  -alertmanager-storage.azure.http.tls-server-name string
    	Override the expected name on the server certificate.
  -alertmanager-storage.azure.max-connections-per-host int
    	Maximum number of connections per host. Set to 0 for no limit.
  -alertmanager-storage.azure.max-idle-connections int
    	Maximum number of idle (keep-alive) connections across all hosts. Set to 0 for no limit. (default 100)
  -alertmanager-storage.azure.max-idle-connections-per-host int
    	Maximum number of idle (keep-alive) connections to keep per-host. Set to 0 to use a built-in default value of 2. (default 100)
  -alertmanager-storage.azure.max-retries int
    	Number of retries for recoverable errors (default 20)
  -alertmanager-storage.azure.tls-handshake-timeout duration
    	Maximum time to wait for a TLS handshake. Set to 0 for no limit. (default 10s)
  -alertmanager-storage.azure.user-assigned-id string
    	User assigned managed identity. If empty, then System assigned identity is used.
  -alertmanager-storage.backend string
    	Backend storage to use. Supported backends are: s3, gcs, azure, swift, filesystem, local. (default "filesystem")
  -alertmanager-storage.filesystem.dir string
    	Local filesystem storage directory. (default "alertmanager")
  -alertmanager-storage.gcs.bucket-name string
    	GCS bucket name
  -alertmanager-storage.gcs.expect-continue-timeout duration
    	The time to wait for a server's first response headers after fully writing the request headers if the request has an Expect header. Set to 0 to send the request body immediately. (default 1s)
  -alertmanager-storage.gcs.http.idle-conn-timeout duration
    	The time an idle connection remains idle before closing. (default 1m30s)
  -alertmanager-storage.gcs.http.insecure-skip-verify
    	If the client connects to object storage via HTTPS and this option is enabled, the client accepts any certificate and hostname.
  -alertmanager-storage.gcs.http.response-header-timeout duration
    	The amount of time the client waits for a server's response headers. (default 2m0s)
  -alertmanager-storage.gcs.http.tls-ca-path string
    	Path to the Certificate Authority (CA) certificates to validate the server certificate. If not set, the host's root CA certificates are used.
  -alertmanager-storage.gcs.http.tls-cert-path string
    	Path to the client certificate, which is used for authenticating with the server. This setting also requires you to configure the key path.
  -alertmanager-storage.gcs.http.tls-key-path string
    	Path to the key for the client certificate. This setting also requires you to configure the client certificate.
  -alertmanager-storage.gcs.http.tls-server-name string
    	Override the expected name on the server certificate.
  -alertmanager-storage.gcs.max-connections-per-host int
    	Maximum number of connections per host. Set to 0 for no limit.
  -alertmanager-storage.gcs.max-idle-connections int
    	Maximum number of idle (keep-alive) connections across all hosts. Set to 0 for no limit. (default 100)
  -alertmanager-storage.gcs.max-idle-connections-per-host int
    	Maximum number of idle (keep-alive) connections to keep per-host. Set to 0 to use a built-in default value of 2. (default 100)
  -alertmanager-storage.gcs.service-account string
    	JSON either from a Google Developers Console client_credentials.json file, or a Google Developers service account key. Needs to be valid JSON, not a filesystem path.
  -alertmanager-storage.gcs.tls-handshake-timeout duration
    	Maximum time to wait for a TLS handshake. Set to 0 for no limit. (default 10s)
  -alertmanager-storage.local.path string
    	Path at which alertmanager configurations are stored.
  -alertmanager-storage.s3.access-key-id string
    	S3 access key ID
  -alertmanager-storage.s3.bucket-lookup-type value
    	Bucket lookup style type, used to access bucket in S3-compatible service. Default is auto. Supported values are: auto, path, virtual-hosted.
  -alertmanager-storage.s3.bucket-name string
    	S3 bucket name
  -alertmanager-storage.s3.dualstack-enabled
    	[experimental] When enabled, direct all AWS S3 requests to the dual-stack IPv4/IPv6 endpoint for the configured region. (default true)
  -alertmanager-storage.s3.endpoint string
    	The S3 bucket endpoint. It could be an AWS S3 endpoint listed at https://docs.aws.amazon.com/general/latest/gr/s3.html or the address of an S3-compatible service in hostname:port format.
  -alertmanager-storage.s3.expect-continue-timeout duration
    	The time to wait for a server's first response headers after fully writing the request headers if the request has an Expect header. Set to 0 to send the request body immediately. (default 1s)
  -alertmanager-storage.s3.http.idle-conn-timeout duration
    	The time an idle connection remains idle before closing. (default 1m30s)
  -alertmanager-storage.s3.http.insecure-skip-verify
    	If the client connects to object storage via HTTPS and this option is enabled, the client accepts any certificate and hostname.
  -alertmanager-storage.s3.http.response-header-timeout duration
    	The amount of time the client waits for a server's response headers. (default 2m0s)
  -alertmanager-storage.s3.http.tls-ca-path string
    	Path to the Certificate Authority (CA) certificates to validate the server certificate. If not set, the host's root CA certificates are used.
  -alertmanager-storage.s3.http.tls-cert-path string
    	Path to the client certificate, which is used for authenticating with the server. This setting also requires you to configure the key path.
  -alertmanager-storage.s3.http.tls-key-path string
    	Path to the key for the client certificate. This setting also requires you to configure the client certificate.
  -alertmanager-storage.s3.http.tls-server-name string
    	Override the expected name on the server certificate.
  -alertmanager-storage.s3.insecure
    	If enabled, use http:// for the S3 endpoint instead of https://. This could be useful in local dev/test environments while using an S3-compatible backend storage, like Minio.
  -alertmanager-storage.s3.list-objects-version string
    	Use a specific version of the S3 list object API. Supported values are v1 or v2. Default is unset.
  -alertmanager-storage.s3.max-connections-per-host int
    	Maximum number of connections per host. Set to 0 for no limit.
  -alertmanager-storage.s3.max-idle-connections int
    	Maximum number of idle (keep-alive) connections across all hosts. Set to 0 for no limit. (default 100)
  -alertmanager-storage.s3.max-idle-connections-per-host int
    	Maximum number of idle (keep-alive) connections to keep per-host. Set to 0 to use a built-in default value of 2. (default 100)
  -alertmanager-storage.s3.native-aws-auth-enabled
    	[experimental] If enabled, it will use the default authentication methods of the AWS SDK for go based on known environment variables and known AWS config files.
  -alertmanager-storage.s3.part-size uint
    	[experimental] The minimum file size in bytes used for multipart uploads. If 0, the value is optimally computed for each object.
  -alertmanager-storage.s3.region string
    	S3 region. If unset, the client will issue a S3 GetBucketLocation API call to autodetect it.
  -alertmanager-storage.s3.secret-access-key string
    	S3 secret access key
  -alertmanager-storage.s3.send-content-md5
    	[experimental] If enabled, a Content-MD5 header is sent with S3 Put Object requests. Consumes more resources to compute the MD5, but may improve compatibility with object storage services that do not support checksums.
  -alertmanager-storage.s3.session-token string
    	S3 session token
  -alertmanager-storage.s3.signature-version string
    	The signature version to use for authenticating against S3. Supported values are: v4, v2. (default "v4")
  -alertmanager-storage.s3.sse.kms-encryption-context string
    	KMS Encryption Context used for object encryption. It expects JSON formatted string.
  -alertmanager-storage.s3.sse.kms-key-id string
    	KMS Key ID used to encrypt objects in S3
  -alertmanager-storage.s3.sse.type string
    	Enable AWS Server Side Encryption. Supported values: SSE-KMS, SSE-S3.
  -alertmanager-storage.s3.storage-class string
    	[experimental] The S3 storage class to use, not set by default. Details can be found at https://aws.amazon.com/s3/storage-classes/. Supported values are: STANDARD, REDUCED_REDUNDANCY, GLACIER, STANDARD_IA, ONEZONE_IA, INTELLIGENT_TIERING, DEEP_ARCHIVE, OUTPOSTS, GLACIER_IR, SNOW, EXPRESS_ONEZONE
  -alertmanager-storage.s3.sts-endpoint string
    	Accessing S3 resources using temporary, secure credentials provided by AWS Security Token Service.
  -alertmanager-storage.s3.tls-handshake-timeout duration
    	Maximum time to wait for a TLS handshake. Set to 0 for no limit. (default 10s)
  -alertmanager-storage.s3.trace.enabled
    	When enabled, low-level S3 HTTP operation information is logged at the debug level.
  -alertmanager-storage.storage-prefix string
    	Prefix for all objects stored in the backend storage. For simplicity, it may only contain digits and English alphabet letters.
  -alertmanager-storage.swift.application-credential-id string
    	OpenStack Swift application credential id
  -alertmanager-storage.swift.application-credential-name string
    	OpenStack Swift application credential name
  -alertmanager-storage.swift.application-credential-secret string
    	OpenStack Swift application credential secret
  -alertmanager-storage.swift.auth-url string
    	OpenStack Swift authentication URL
  -alertmanager-storage.swift.auth-version int
    	OpenStack Swift authentication API version. 0 to autodetect.
  -alertmanager-storage.swift.connect-timeout duration
    	Time after which a connection attempt is aborted. (default 10s)
  -alertmanager-storage.swift.container-name string
    	Name of the OpenStack Swift container to put chunks in.
  -alertmanager-storage.swift.domain-id string
    	OpenStack Swift user's domain ID.
  -alertmanager-storage.swift.domain-name string
    	OpenStack Swift user's domain name.
  -alertmanager-storage.swift.max-retries int
    	Max retries on requests error. (default 3)
  -alertmanager-storage.swift.password string
    	OpenStack Swift API key.
  -alertmanager-storage.swift.project-domain-id string
    	ID of the OpenStack Swift project's domain (v3 auth only), only needed if it differs the from user domain.
  -alertmanager-storage.swift.project-domain-name string
    	Name of the OpenStack Swift project's domain (v3 auth only), only needed if it differs from the user domain.
  -alertmanager-storage.swift.project-id string
    	OpenStack Swift project ID (v2,v3 auth only).
  -alertmanager-storage.swift.project-name string
    	OpenStack Swift project name (v2,v3 auth only).
  -alertmanager-storage.swift.region-name string
    	OpenStack Swift Region to use (v2,v3 auth only).
  -alertmanager-storage.swift.request-timeout duration
    	Time after which an idle request is aborted. The timeout watchdog is reset each time some data is received, so the timeout triggers after X time no data is received on a request. (default 5s)
  -alertmanager-storage.swift.user-domain-id string
    	OpenStack Swift user's domain ID.
  -alertmanager-storage.swift.user-domain-name string
    	OpenStack Swift user's domain name.
  -alertmanager-storage.swift.user-id string
    	OpenStack Swift user ID.
  -alertmanager-storage.swift.username string
    	OpenStack Swift username.
  -alertmanager.alertmanager-client.backoff-max-period duration
    	Maximum delay when backing off. (default 10s)
  -alertmanager.alertmanager-client.backoff-min-period duration
    	Minimum delay when backing off. (default 100ms)
  -alertmanager.alertmanager-client.backoff-on-ratelimits
    	Enable backoff and retry when we hit rate limits.
  -alertmanager.alertmanager-client.backoff-retries int
    	Number of times to backoff and retry before failing. (default 10)
  -alertmanager.alertmanager-client.connect-backoff-base-delay duration
    	Initial backoff delay after first connection failure. Only relevant if ConnectTimeout > 0. (default 1s)
  -alertmanager.alertmanager-client.connect-backoff-max-delay duration
    	Maximum backoff delay when establishing a connection. Only relevant if ConnectTimeout > 0. (default 5s)
  -alertmanager.alertmanager-client.connect-timeout duration
    	The maximum amount of time to establish a connection. A value of 0 means default gRPC client connect timeout and backoff. (default 5s)
  -alertmanager.alertmanager-client.grpc-client-rate-limit float
    	Rate limit for gRPC client; 0 means disabled.
  -alertmanager.alertmanager-client.grpc-client-rate-limit-burst int
    	Rate limit burst for gRPC client.
  -alertmanager.alertmanager-client.grpc-compression string
    	Use compression when sending messages. Supported values are: 'gzip', 'snappy', 's2' and '' (disable compression)
  -alertmanager.alertmanager-client.grpc-max-recv-msg-size int
    	gRPC client max receive message size (bytes). (default 104857600)
  -alertmanager.alertmanager-client.grpc-max-send-msg-size int
    	gRPC client max send message size (bytes). (default 104857600)
  -alertmanager.alertmanager-client.initial-connection-window-size value
    	[experimental] Initial connection window size. Values less than the default are not supported and are ignored. Setting this to a value other than the default disables the BDP estimator. (default 63KiB1023B)
  -alertmanager.alertmanager-client.initial-stream-window-size value
    	[experimental] Initial stream window size. Values less than the default are not supported and are ignored. Setting this to a value other than the default disables the BDP estimator. (default 63KiB1023B)
  -alertmanager.alertmanager-client.remote-timeout duration
    	Timeout for downstream alertmanagers. (default 2s)
  -alertmanager.alertmanager-client.tls-ca-path string
    	Path to the CA certificates to validate server certificate against. If not set, the host's root CA certificates are used.
  -alertmanager.alertmanager-client.tls-cert-path string
    	Path to the client certificate, which will be used for authenticating with the server. Also requires the key path to be configured.
  -alertmanager.alertmanager-client.tls-cipher-suites string
    	Override the default cipher suite list (separated by commas).
  -alertmanager.alertmanager-client.tls-enabled
    	Enable TLS in the gRPC client. This flag needs to be enabled when any other TLS flag is set. If set to false, insecure connection to gRPC server will be used.
  -alertmanager.alertmanager-client.tls-insecure-skip-verify
    	Skip validating server certificate.
  -alertmanager.alertmanager-client.tls-key-path string
    	Path to the key for the client certificate. Also requires the client certificate to be configured.
  -alertmanager.alertmanager-client.tls-min-version string
    	Override the default minimum TLS version. Allowed values: VersionTLS10, VersionTLS11, VersionTLS12, VersionTLS13
  -alertmanager.alertmanager-client.tls-server-name string
    	Override the expected name on the server certificate.
  -alertmanager.configs.fallback string
    	Filename of fallback config to use if none specified for instance.
  -alertmanager.configs.poll-interval duration
    	How frequently to poll Alertmanager configs. (default 15s)
  -alertmanager.enable-api
    	Enable the alertmanager config API. (default true)
  -alertmanager.enable-state-cleanup
    	Enables periodic cleanup of alertmanager stateful data (notification logs and silences) from object storage. When enabled, data is removed for any tenant that does not have a configuration. (default true)
  -alertmanager.grafana-alertmanager-compatibility-enabled
    	[experimental] Enable routes to support the migration and operation of the Grafana Alertmanager.
  -alertmanager.log-parsing-label-matchers
    	[experimental] Enable logging when parsing label matchers. This flag is intended to be used with -alertmanager.utf8-strict-mode-enabled to validate UTF-8 strict mode is working as intended.
  -alertmanager.max-alerts-count int
    	Maximum number of alerts that a single tenant can have. Inserting more alerts will fail with a log message and metric increment. 0 = no limit.
  -alertmanager.max-alerts-size-bytes int
    	Maximum total size of alerts that a single tenant can have, alert size is the sum of the bytes of its labels, annotations and generatorURL. Inserting more alerts will fail with a log message and metric increment. 0 = no limit.
  -alertmanager.max-concurrent-get-requests-per-tenant int
    	Maximum number of concurrent GET requests allowed per tenant. The zero value (and negative values) result in a limit of GOMAXPROCS or 8, whichever is larger. Status code 503 is served for GET requests that would exceed the concurrency limit.
  -alertmanager.max-config-size-bytes int
    	Maximum size of the Alertmanager configuration for a tenant. 0 = no limit.
  -alertmanager.max-dispatcher-aggregation-groups int
    	Maximum number of aggregation groups in Alertmanager's dispatcher that a tenant can have. Each active aggregation group uses single goroutine. When the limit is reached, dispatcher will not dispatch alerts that belong to additional aggregation groups, but existing groups will keep working properly. 0 = no limit.
  -alertmanager.max-grafana-config-size-bytes value
    	Maximum size of the Grafana Alertmanager configuration for a tenant. 0 = no limit.
  -alertmanager.max-grafana-state-size-bytes value
    	Maximum size of the Grafana Alertmanager state for a tenant. 0 = no limit.
  -alertmanager.max-recv-msg-size int
    	Maximum size (bytes) of an accepted HTTP request body. (default 104857600)
  -alertmanager.max-silence-size-bytes int
    	Maximum silence size in bytes. 0 = no limit.
  -alertmanager.max-silences-count int
    	Maximum number of silences, including expired silences, that a tenant can have at once. 0 = no limit.
  -alertmanager.max-template-size-bytes int
    	Maximum size of single template in tenant's Alertmanager configuration uploaded via Alertmanager API. 0 = no limit.
  -alertmanager.max-templates-count int
    	Maximum number of templates in tenant's Alertmanager configuration uploaded via Alertmanager API. 0 = no limit.
  -alertmanager.notification-rate-limit float
    	Per-tenant rate limit for sending notifications from Alertmanager in notifications/sec. 0 = rate limit disabled. Negative value = no notifications are allowed.
  -alertmanager.notification-rate-limit-per-integration value
    	Per-integration notification rate limits. Value is a map, where each key is integration name and value is a rate-limit (float). On command line, this map is given in JSON format. Rate limit has the same meaning as -alertmanager.notification-rate-limit, but only applies for specific integration. Allowed integration names: webhook, email, pagerduty, opsgenie, wechat, slack, victorops, pushover, sns, webex, telegram, discord, msteams. (default {})
  -alertmanager.peer-timeout duration
    	Time to wait between peers to send notifications. (default 15s)
  -alertmanager.persist-interval duration
    	The interval between persisting the current alertmanager state (notification log and silences) to object storage. This is only used when sharding is enabled. This state is read when all replicas for a shard can not be contacted. In this scenario, having persisted the state more frequently will result in potentially fewer lost silences, and fewer duplicate notifications. (default 15m0s)
  -alertmanager.receivers-firewall-block-cidr-networks comma-separated-list-of-strings
    	Comma-separated list of network CIDRs to block in Alertmanager receiver integrations.
  -alertmanager.receivers-firewall-block-private-addresses
    	True to block private and local addresses in Alertmanager receiver integrations. It blocks private addresses defined by  RFC 1918 (IPv4 addresses) and RFC 4193 (IPv6 addresses), as well as loopback, local unicast and local multicast addresses.
  -alertmanager.sharding-ring.consul.acl-token string
    	ACL Token used to interact with Consul.
  -alertmanager.sharding-ring.consul.cas-retry-delay duration
    	Maximum duration to wait before retrying a Compare And Swap (CAS) operation. (default 1s)
  -alertmanager.sharding-ring.consul.client-timeout duration
    	HTTP timeout when talking to Consul (default 20s)
  -alertmanager.sharding-ring.consul.consistent-reads
    	Enable consistent reads to Consul.
  -alertmanager.sharding-ring.consul.hostname string
    	Hostname and port of Consul. (default "localhost:8500")
  -alertmanager.sharding-ring.consul.watch-burst-size int
    	Burst size used in rate limit. Values less than 1 are treated as 1. (default 1)
  -alertmanager.sharding-ring.consul.watch-rate-limit float
    	Rate limit when watching key or prefix in Consul, in requests per second. 0 disables the rate limit. (default 1)
  -alertmanager.sharding-ring.etcd.dial-timeout duration
    	The dial timeout for the etcd connection. (default 10s)
  -alertmanager.sharding-ring.etcd.endpoints string
    	The etcd endpoints to connect to.
  -alertmanager.sharding-ring.etcd.max-retries int
    	The maximum number of retries to do for failed ops. (default 10)
  -alertmanager.sharding-ring.etcd.password string
    	Etcd password.
  -alertmanager.sharding-ring.etcd.tls-ca-path string
    	Path to the CA certificates to validate server certificate against. If not set, the host's root CA certificates are used.
  -alertmanager.sharding-ring.etcd.tls-cert-path string
    	Path to the client certificate, which will be used for authenticating with the server. Also requires the key path to be configured.
  -alertmanager.sharding-ring.etcd.tls-cipher-suites string
    	Override the default cipher suite list (separated by commas).
  -alertmanager.sharding-ring.etcd.tls-enabled
    	Enable TLS.
  -alertmanager.sharding-ring.etcd.tls-insecure-skip-verify
    	Skip validating server certificate.
  -alertmanager.sharding-ring.etcd.tls-key-path string
    	Path to the key for the client certificate. Also requires the client certificate to be configured.
  -alertmanager.sharding-ring.etcd.tls-min-version string
    	Override the default minimum TLS version. Allowed values: VersionTLS10, VersionTLS11, VersionTLS12, VersionTLS13
  -alertmanager.sharding-ring.etcd.tls-server-name string
    	Override the expected name on the server certificate.
  -alertmanager.sharding-ring.etcd.username string
    	Etcd username.
  -alertmanager.sharding-ring.heartbeat-period duration
    	Period at which to heartbeat to the ring. 0 = disabled. (default 15s)
  -alertmanager.sharding-ring.heartbeat-timeout duration
    	The heartbeat timeout after which alertmanagers are considered unhealthy within the ring. 0 = never (timeout disabled). (default 1m0s)
  -alertmanager.sharding-ring.instance-addr string
    	IP address to advertise in the ring. Default is auto-detected.
  -alertmanager.sharding-ring.instance-availability-zone string
    	The availability zone where this instance is running. Required if zone-awareness is enabled.
  -alertmanager.sharding-ring.instance-enable-ipv6
    	Enable using a IPv6 instance address. (default false)
  -alertmanager.sharding-ring.instance-id string
    	Instance ID to register in the ring. (default "<hostname>")
  -alertmanager.sharding-ring.instance-interface-names string
    	List of network interface names to look up when finding the instance IP address. (default [<private network interfaces>])
  -alertmanager.sharding-ring.instance-port int
    	Port to advertise in the ring (defaults to -server.grpc-listen-port).
  -alertmanager.sharding-ring.multi.mirror-enabled
    	Mirror writes to secondary store.
  -alertmanager.sharding-ring.multi.mirror-timeout duration
    	Timeout for storing value to secondary store. (default 2s)
  -alertmanager.sharding-ring.multi.primary string
    	Primary backend storage used by multi-client.
  -alertmanager.sharding-ring.multi.secondary string
    	Secondary backend storage used by multi-client.
  -alertmanager.sharding-ring.prefix string
    	The prefix for the keys in the store. Should end with a /. (default "alertmanagers/")
  -alertmanager.sharding-ring.replication-factor int
    	The replication factor to use when sharding the alertmanager. (default 3)
  -alertmanager.sharding-ring.store string
    	Backend storage to use for the ring. Supported values are: consul, etcd, inmemory, memberlist, multi. (default "memberlist")
  -alertmanager.sharding-ring.zone-awareness-enabled
    	True to enable zone-awareness and replicate alerts across different availability zones.
  -alertmanager.storage.path string
    	Directory to store Alertmanager state and temporarily configuration files. The content of this directory is not required to be persisted between restarts unless Alertmanager replication has been disabled. (default "./data-alertmanager/")
  -alertmanager.storage.retention duration
    	How long should we store stateful data (notification logs and silences). For notification log entries, refers to how long should we keep entries before they expire and are deleted. For silences, refers to how long should tenants view silences after they expire and are deleted. (default 120h0m0s)
  -alertmanager.utf8-migration-logging-enabled
    	[experimental] Enable logging of tenant configurations that are incompatible with UTF-8 strict mode.
  -alertmanager.utf8-strict-mode-enabled
    	[experimental] Enable UTF-8 strict mode. Allows UTF-8 characters in the matchers for routes and inhibition rules, in silences, and in the labels for alerts. It is recommended that all tenants run the `migrate-utf8` command in mimirtool before enabling this mode. Otherwise, some tenant configurations might fail to load. For more information, refer to [Enable UTF-8](https://grafana.com/docs/mimir/<MIMIR_VERSION>/references/architecture/components/alertmanager/#enable-utf-8). Enabling and then disabling UTF-8 strict mode can break existing Alertmanager configurations if tenants added UTF-8 characters to their Alertmanager configuration while it was enabled.
  -alertmanager.web.external-url string
    	The URL under which Alertmanager is externally reachable (eg. could be different than -http.alertmanager-http-prefix in case Alertmanager is served via a reverse proxy). This setting is used both to configure the internal requests router and to generate links in alert templates. If the external URL has a path portion, it will be used to prefix all HTTP endpoints served by Alertmanager, both the UI and API. (default http://localhost:8080/alertmanager)
  -api.get-request-for-ingester-shutdown-enabled
    	[deprecated] Enable GET requests to the /ingester/shutdown endpoint to trigger an ingester shutdown. This is a potentially dangerous operation and should only be enabled consciously.
  -api.skip-label-count-validation-header-enabled
    	Allows to disable enforcement of the label count limit "max_label_names_per_series" via X-Mimir-SkipLabelCountValidation header on the http write path. Allowing this for external clients allows any client to send invalid label counts. After enabling it, requests with a specific HTTP header set to true will not have label counts validated.
  -api.skip-label-name-validation-header-enabled
    	Allows to skip label name validation via X-Mimir-SkipLabelNameValidation header on the http write path. Use with caution as it breaks PromQL. Allowing this for external clients allows any client to send invalid label names. After enabling it, requests with a specific HTTP header set to true will not have label names validated.
  -auth.multitenancy-enabled
    	When set to true, incoming HTTP requests must specify tenant ID in HTTP X-Scope-OrgId header. When set to false, tenant ID from -auth.no-auth-tenant is used instead. (default true)
  -auth.no-auth-tenant string
    	Tenant ID to use when multitenancy is disabled. (default "anonymous")
  -blocks-storage.azure.account-key string
    	Azure storage account key. If unset, Azure managed identities will be used for authentication instead.
  -blocks-storage.azure.account-name string
    	Azure storage account name
  -blocks-storage.azure.connection-string string
    	If `connection-string` is set, the value of `endpoint-suffix` will not be used. Use this method over `account-key` if you need to authenticate via a SAS token. Or if you use the Azurite emulator.
  -blocks-storage.azure.container-name string
    	Azure storage container name
  -blocks-storage.azure.endpoint-suffix string
    	Azure storage endpoint suffix without schema. The account name will be prefixed to this value to create the FQDN. If set to empty string, default endpoint suffix is used.
  -blocks-storage.azure.expect-continue-timeout duration
    	The time to wait for a server's first response headers after fully writing the request headers if the request has an Expect header. Set to 0 to send the request body immediately. (default 1s)
  -blocks-storage.azure.http.idle-conn-timeout duration
    	The time an idle connection remains idle before closing. (default 1m30s)
  -blocks-storage.azure.http.insecure-skip-verify
    	If the client connects to object storage via HTTPS and this option is enabled, the client accepts any certificate and hostname.
  -blocks-storage.azure.http.response-header-timeout duration
    	The amount of time the client waits for a server's response headers. (default 2m0s)
  -blocks-storage.azure.http.tls-ca-path string
    	Path to the Certificate Authority (CA) certificates to validate the server certificate. If not set, the host's root CA certificates are used.
  -blocks-storage.azure.http.tls-cert-path string
    	Path to the client certificate, which is used for authenticating with the server. This setting also requires you to configure the key path.
  -blocks-storage.azure.http.tls-key-path string
    	Path to the key for the client certificate. This setting also requires you to configure the client certificate.
  -blocks-storage.azure.http.tls-server-name string
    	Override the expected name on the server certificate.
  -blocks-storage.azure.max-connections-per-host int
    	Maximum number of connections per host. Set to 0 for no limit.
  -blocks-storage.azure.max-idle-connections int
    	Maximum number of idle (keep-alive) connections across all hosts. Set to 0 for no limit. (default 100)
  -blocks-storage.azure.max-idle-connections-per-host int
    	Maximum number of idle (keep-alive) connections to keep per-host. Set to 0 to use a built-in default value of 2. (default 100)
  -blocks-storage.azure.max-retries int
    	Number of retries for recoverable errors (default 20)
  -blocks-storage.azure.tls-handshake-timeout duration
    	Maximum time to wait for a TLS handshake. Set to 0 for no limit. (default 10s)
  -blocks-storage.azure.user-assigned-id string
    	User assigned managed identity. If empty, then System assigned identity is used.
  -blocks-storage.backend string
    	Backend storage to use. Supported backends are: s3, gcs, azure, swift, filesystem. (default "filesystem")
  -blocks-storage.bucket-store.batch-series-size int
    	This option controls how many series to fetch per batch. The batch size must be greater than 0. (default 5000)
  -blocks-storage.bucket-store.block-sync-concurrency int
    	Maximum number of concurrent blocks synching per tenant. (default 4)
  -blocks-storage.bucket-store.bucket-index.idle-timeout duration
    	How long a unused bucket index should be cached. Once this timeout expires, the unused bucket index is removed from the in-memory cache. This option is used only by querier. (default 1h0m0s)
  -blocks-storage.bucket-store.bucket-index.max-stale-period duration
    	The maximum allowed age of a bucket index (last updated) before queries start failing because the bucket index is too old. The bucket index is periodically updated by the compactor, and this check is enforced in the querier (at query time). (default 1h0m0s)
  -blocks-storage.bucket-store.bucket-index.update-on-error-interval duration
    	How frequently a bucket index, which previously failed to load, should be tried to load again. This option is used only by querier. (default 1m0s)
  -blocks-storage.bucket-store.chunks-cache.attributes-in-memory-max-items int
    	Maximum number of object attribute items to keep in a first level in-memory LRU cache. Metadata will be stored and fetched in-memory before hitting the cache backend. 0 to disable the in-memory cache. (default 50000)
  -blocks-storage.bucket-store.chunks-cache.attributes-ttl duration
    	TTL for caching object attributes for chunks. If the metadata cache is configured, attributes will be stored under this cache backend, otherwise attributes are stored in the chunks cache backend. (default 168h0m0s)
  -blocks-storage.bucket-store.chunks-cache.backend string
    	Backend for chunks cache, if not empty. Supported values: memcached, redis.
  -blocks-storage.bucket-store.chunks-cache.max-get-range-requests int
    	Maximum number of sub-GetRange requests that a single GetRange request can be split into when fetching chunks. Zero or negative value = unlimited number of sub-requests. (default 3)
  -blocks-storage.bucket-store.chunks-cache.memcached.addresses comma-separated-list-of-strings
    	Comma-separated list of memcached addresses. Each address can be an IP address, hostname, or an entry specified in the DNS Service Discovery format.
  -blocks-storage.bucket-store.chunks-cache.memcached.connect-timeout duration
    	The connection timeout. (default 200ms)
  -blocks-storage.bucket-store.chunks-cache.memcached.max-async-buffer-size int
    	The maximum number of enqueued asynchronous operations allowed. (default 25000)
  -blocks-storage.bucket-store.chunks-cache.memcached.max-async-concurrency int
    	The maximum number of concurrent asynchronous operations can occur. (default 50)
  -blocks-storage.bucket-store.chunks-cache.memcached.max-get-multi-batch-size int
    	The maximum number of keys a single underlying get operation should run. If more keys are specified, internally keys are split into multiple batches and fetched concurrently, honoring the max concurrency. If set to 0, the max batch size is unlimited. (default 100)
  -blocks-storage.bucket-store.chunks-cache.memcached.max-get-multi-concurrency int
    	The maximum number of concurrent connections running get operations. If set to 0, concurrency is unlimited. (default 100)
  -blocks-storage.bucket-store.chunks-cache.memcached.max-idle-connections int
    	The maximum number of idle connections that will be maintained per address. (default 100)
  -blocks-storage.bucket-store.chunks-cache.memcached.max-item-size int
    	The maximum size of an item stored in memcached, in bytes. Bigger items are not stored. If set to 0, no maximum size is enforced. (default 1048576)
  -blocks-storage.bucket-store.chunks-cache.memcached.min-idle-connections-headroom-percentage float
    	The minimum number of idle connections to keep open as a percentage (0-100) of the number of recently used idle connections. If negative, idle connections are kept open indefinitely. (default -1)
  -blocks-storage.bucket-store.chunks-cache.memcached.read-buffer-size-bytes int
    	[experimental] The size of the read buffer (in bytes). The buffer is allocated for each connection to memcached. (default 4096)
  -blocks-storage.bucket-store.chunks-cache.memcached.timeout duration
    	The socket read/write timeout. (default 200ms)
  -blocks-storage.bucket-store.chunks-cache.memcached.tls-ca-path string
    	Path to the CA certificates to validate server certificate against. If not set, the host's root CA certificates are used.
  -blocks-storage.bucket-store.chunks-cache.memcached.tls-cert-path string
    	Path to the client certificate, which will be used for authenticating with the server. Also requires the key path to be configured.
  -blocks-storage.bucket-store.chunks-cache.memcached.tls-cipher-suites string
    	Override the default cipher suite list (separated by commas).
  -blocks-storage.bucket-store.chunks-cache.memcached.tls-enabled
    	Enable connecting to Memcached with TLS.
  -blocks-storage.bucket-store.chunks-cache.memcached.tls-insecure-skip-verify
    	Skip validating server certificate.
  -blocks-storage.bucket-store.chunks-cache.memcached.tls-key-path string
    	Path to the key for the client certificate. Also requires the client certificate to be configured.
  -blocks-storage.bucket-store.chunks-cache.memcached.tls-min-version string
    	Override the default minimum TLS version. Allowed values: VersionTLS10, VersionTLS11, VersionTLS12, VersionTLS13
  -blocks-storage.bucket-store.chunks-cache.memcached.tls-server-name string
    	Override the expected name on the server certificate.
  -blocks-storage.bucket-store.chunks-cache.memcached.write-buffer-size-bytes int
    	[experimental] The size of the write buffer (in bytes). The buffer is allocated for each connection to memcached. (default 4096)
  -blocks-storage.bucket-store.chunks-cache.redis.connection-pool-size int
    	[deprecated] Maximum number of connections in the pool. (default 100)
  -blocks-storage.bucket-store.chunks-cache.redis.connection-pool-timeout duration
    	[deprecated] Maximum duration to wait to get a connection from pool. (default 4s)
  -blocks-storage.bucket-store.chunks-cache.redis.db int
    	[deprecated] Database index.
  -blocks-storage.bucket-store.chunks-cache.redis.dial-timeout duration
    	[deprecated] Client dial timeout. (default 5s)
  -blocks-storage.bucket-store.chunks-cache.redis.endpoint comma-separated-list-of-strings
    	[deprecated] Redis Server or Cluster configuration endpoint to use for caching. A comma-separated list of endpoints for Redis Cluster or Redis Sentinel.
  -blocks-storage.bucket-store.chunks-cache.redis.idle-timeout duration
    	[deprecated] Amount of time after which client closes idle connections. (default 5m0s)
  -blocks-storage.bucket-store.chunks-cache.redis.master-name string
    	[deprecated] Redis Sentinel master name. An empty string for Redis Server or Redis Cluster.
  -blocks-storage.bucket-store.chunks-cache.redis.max-async-buffer-size int
    	[deprecated] The maximum number of enqueued asynchronous operations allowed. (default 25000)
  -blocks-storage.bucket-store.chunks-cache.redis.max-async-concurrency int
    	[deprecated] The maximum number of concurrent asynchronous operations can occur. (default 50)
  -blocks-storage.bucket-store.chunks-cache.redis.max-connection-age duration
    	[deprecated] Close connections older than this duration. If the value is zero, then the pool does not close connections based on age.
  -blocks-storage.bucket-store.chunks-cache.redis.max-get-multi-batch-size int
    	[deprecated] The maximum size per batch for mget operations. (default 100)
  -blocks-storage.bucket-store.chunks-cache.redis.max-get-multi-concurrency int
    	[deprecated] The maximum number of concurrent connections running get operations. If set to 0, concurrency is unlimited. (default 100)
  -blocks-storage.bucket-store.chunks-cache.redis.max-item-size int
    	[deprecated] The maximum size of an item stored in Redis. Bigger items are not stored. If set to 0, no maximum size is enforced. (default 16777216)
  -blocks-storage.bucket-store.chunks-cache.redis.min-idle-connections int
    	[deprecated] Minimum number of idle connections. (default 10)
  -blocks-storage.bucket-store.chunks-cache.redis.password string
    	[deprecated] Password to use when connecting to Redis.
  -blocks-storage.bucket-store.chunks-cache.redis.read-timeout duration
    	[deprecated] Client read timeout. (default 3s)
  -blocks-storage.bucket-store.chunks-cache.redis.tls-ca-path string
    	[deprecated] Path to the CA certificates to validate server certificate against. If not set, the host's root CA certificates are used.
  -blocks-storage.bucket-store.chunks-cache.redis.tls-cert-path string
    	[deprecated] Path to the client certificate, which will be used for authenticating with the server. Also requires the key path to be configured.
  -blocks-storage.bucket-store.chunks-cache.redis.tls-cipher-suites string
    	[deprecated] Override the default cipher suite list (separated by commas).
  -blocks-storage.bucket-store.chunks-cache.redis.tls-enabled
    	[deprecated] Enable connecting to Redis with TLS.
  -blocks-storage.bucket-store.chunks-cache.redis.tls-insecure-skip-verify
    	[deprecated] Skip validating server certificate.
  -blocks-storage.bucket-store.chunks-cache.redis.tls-key-path string
    	[deprecated] Path to the key for the client certificate. Also requires the client certificate to be configured.
  -blocks-storage.bucket-store.chunks-cache.redis.tls-min-version string
    	[deprecated] Override the default minimum TLS version. Allowed values: VersionTLS10, VersionTLS11, VersionTLS12, VersionTLS13
  -blocks-storage.bucket-store.chunks-cache.redis.tls-server-name string
    	[deprecated] Override the expected name on the server certificate.
  -blocks-storage.bucket-store.chunks-cache.redis.username string
    	[deprecated] Username to use when connecting to Redis.
  -blocks-storage.bucket-store.chunks-cache.redis.write-timeout duration
    	[deprecated] Client write timeout. (default 3s)
  -blocks-storage.bucket-store.chunks-cache.subrange-ttl duration
    	TTL for caching individual chunks subranges. (default 24h0m0s)
  -blocks-storage.bucket-store.ignore-blocks-within duration
    	Blocks with minimum time within this duration are ignored, and not loaded by store-gateway. Useful when used together with -querier.query-store-after to prevent loading young blocks, because there are usually many of them (depending on number of ingesters) and they are not yet compacted. Negative values or 0 disable the filter. (default 10h0m0s)
  -blocks-storage.bucket-store.ignore-deletion-marks-delay duration
    	Duration after which the blocks marked for deletion will be filtered out while fetching blocks. The idea of ignore-deletion-marks-delay is to ignore blocks that are marked for deletion with some delay. This ensures store can still serve blocks that are meant to be deleted but do not have a replacement yet. (default 1h0m0s)
  -blocks-storage.bucket-store.ignore-deletion-marks-while-querying-delay duration
    	[experimental] Duration after which blocks marked for deletion will still be queried. This ensures queriers still query blocks that are meant to be deleted but do not have a replacement yet. (default 50m0s)
  -blocks-storage.bucket-store.index-cache.backend string
    	The index cache backend type. Supported values: inmemory, memcached, redis. (default "inmemory")
  -blocks-storage.bucket-store.index-cache.inmemory.max-size-bytes uint
    	Maximum size in bytes of in-memory index cache used to speed up blocks index lookups (shared between all tenants). (default 1073741824)
  -blocks-storage.bucket-store.index-cache.memcached.addresses comma-separated-list-of-strings
    	Comma-separated list of memcached addresses. Each address can be an IP address, hostname, or an entry specified in the DNS Service Discovery format.
  -blocks-storage.bucket-store.index-cache.memcached.connect-timeout duration
    	The connection timeout. (default 200ms)
  -blocks-storage.bucket-store.index-cache.memcached.max-async-buffer-size int
    	The maximum number of enqueued asynchronous operations allowed. (default 25000)
  -blocks-storage.bucket-store.index-cache.memcached.max-async-concurrency int
    	The maximum number of concurrent asynchronous operations can occur. (default 50)
  -blocks-storage.bucket-store.index-cache.memcached.max-get-multi-batch-size int
    	The maximum number of keys a single underlying get operation should run. If more keys are specified, internally keys are split into multiple batches and fetched concurrently, honoring the max concurrency. If set to 0, the max batch size is unlimited. (default 100)
  -blocks-storage.bucket-store.index-cache.memcached.max-get-multi-concurrency int
    	The maximum number of concurrent connections running get operations. If set to 0, concurrency is unlimited. (default 100)
  -blocks-storage.bucket-store.index-cache.memcached.max-idle-connections int
    	The maximum number of idle connections that will be maintained per address. (default 100)
  -blocks-storage.bucket-store.index-cache.memcached.max-item-size int
    	The maximum size of an item stored in memcached, in bytes. Bigger items are not stored. If set to 0, no maximum size is enforced. (default 1048576)
  -blocks-storage.bucket-store.index-cache.memcached.min-idle-connections-headroom-percentage float
    	The minimum number of idle connections to keep open as a percentage (0-100) of the number of recently used idle connections. If negative, idle connections are kept open indefinitely. (default -1)
  -blocks-storage.bucket-store.index-cache.memcached.read-buffer-size-bytes int
    	[experimental] The size of the read buffer (in bytes). The buffer is allocated for each connection to memcached. (default 4096)
  -blocks-storage.bucket-store.index-cache.memcached.timeout duration
    	The socket read/write timeout. (default 200ms)
  -blocks-storage.bucket-store.index-cache.memcached.tls-ca-path string
    	Path to the CA certificates to validate server certificate against. If not set, the host's root CA certificates are used.
  -blocks-storage.bucket-store.index-cache.memcached.tls-cert-path string
    	Path to the client certificate, which will be used for authenticating with the server. Also requires the key path to be configured.
  -blocks-storage.bucket-store.index-cache.memcached.tls-cipher-suites string
    	Override the default cipher suite list (separated by commas).
  -blocks-storage.bucket-store.index-cache.memcached.tls-enabled
    	Enable connecting to Memcached with TLS.
  -blocks-storage.bucket-store.index-cache.memcached.tls-insecure-skip-verify
    	Skip validating server certificate.
  -blocks-storage.bucket-store.index-cache.memcached.tls-key-path string
    	Path to the key for the client certificate. Also requires the client certificate to be configured.
  -blocks-storage.bucket-store.index-cache.memcached.tls-min-version string
    	Override the default minimum TLS version. Allowed values: VersionTLS10, VersionTLS11, VersionTLS12, VersionTLS13
  -blocks-storage.bucket-store.index-cache.memcached.tls-server-name string
    	Override the expected name on the server certificate.
  -blocks-storage.bucket-store.index-cache.memcached.write-buffer-size-bytes int
    	[experimental] The size of the write buffer (in bytes). The buffer is allocated for each connection to memcached. (default 4096)
  -blocks-storage.bucket-store.index-cache.redis.connection-pool-size int
    	[deprecated] Maximum number of connections in the pool. (default 100)
  -blocks-storage.bucket-store.index-cache.redis.connection-pool-timeout duration
    	[deprecated] Maximum duration to wait to get a connection from pool. (default 4s)
  -blocks-storage.bucket-store.index-cache.redis.db int
    	[deprecated] Database index.
  -blocks-storage.bucket-store.index-cache.redis.dial-timeout duration
    	[deprecated] Client dial timeout. (default 5s)
  -blocks-storage.bucket-store.index-cache.redis.endpoint comma-separated-list-of-strings
    	[deprecated] Redis Server or Cluster configuration endpoint to use for caching. A comma-separated list of endpoints for Redis Cluster or Redis Sentinel.
  -blocks-storage.bucket-store.index-cache.redis.idle-timeout duration
    	[deprecated] Amount of time after which client closes idle connections. (default 5m0s)
  -blocks-storage.bucket-store.index-cache.redis.master-name string
    	[deprecated] Redis Sentinel master name. An empty string for Redis Server or Redis Cluster.
  -blocks-storage.bucket-store.index-cache.redis.max-async-buffer-size int
    	[deprecated] The maximum number of enqueued asynchronous operations allowed. (default 25000)
  -blocks-storage.bucket-store.index-cache.redis.max-async-concurrency int
    	[deprecated] The maximum number of concurrent asynchronous operations can occur. (default 50)
  -blocks-storage.bucket-store.index-cache.redis.max-connection-age duration
    	[deprecated] Close connections older than this duration. If the value is zero, then the pool does not close connections based on age.
  -blocks-storage.bucket-store.index-cache.redis.max-get-multi-batch-size int
    	[deprecated] The maximum size per batch for mget operations. (default 100)
  -blocks-storage.bucket-store.index-cache.redis.max-get-multi-concurrency int
    	[deprecated] The maximum number of concurrent connections running get operations. If set to 0, concurrency is unlimited. (default 100)
  -blocks-storage.bucket-store.index-cache.redis.max-item-size int
    	[deprecated] The maximum size of an item stored in Redis. Bigger items are not stored. If set to 0, no maximum size is enforced. (default 16777216)
  -blocks-storage.bucket-store.index-cache.redis.min-idle-connections int
    	[deprecated] Minimum number of idle connections. (default 10)
  -blocks-storage.bucket-store.index-cache.redis.password string
    	[deprecated] Password to use when connecting to Redis.
  -blocks-storage.bucket-store.index-cache.redis.read-timeout duration
    	[deprecated] Client read timeout. (default 3s)
  -blocks-storage.bucket-store.index-cache.redis.tls-ca-path string
    	[deprecated] Path to the CA certificates to validate server certificate against. If not set, the host's root CA certificates are used.
  -blocks-storage.bucket-store.index-cache.redis.tls-cert-path string
    	[deprecated] Path to the client certificate, which will be used for authenticating with the server. Also requires the key path to be configured.
  -blocks-storage.bucket-store.index-cache.redis.tls-cipher-suites string
    	[deprecated] Override the default cipher suite list (separated by commas).
  -blocks-storage.bucket-store.index-cache.redis.tls-enabled
    	[deprecated] Enable connecting to Redis with TLS.
  -blocks-storage.bucket-store.index-cache.redis.tls-insecure-skip-verify
    	[deprecated] Skip validating server certificate.
  -blocks-storage.bucket-store.index-cache.redis.tls-key-path string
    	[deprecated] Path to the key for the client certificate. Also requires the client certificate to be configured.
  -blocks-storage.bucket-store.index-cache.redis.tls-min-version string
    	[deprecated] Override the default minimum TLS version. Allowed values: VersionTLS10, VersionTLS11, VersionTLS12, VersionTLS13
  -blocks-storage.bucket-store.index-cache.redis.tls-server-name string
    	[deprecated] Override the expected name on the server certificate.
  -blocks-storage.bucket-store.index-cache.redis.username string
    	[deprecated] Username to use when connecting to Redis.
  -blocks-storage.bucket-store.index-cache.redis.write-timeout duration
    	[deprecated] Client write timeout. (default 3s)
  -blocks-storage.bucket-store.index-header.eager-loading-startup-enabled
    	[experimental] If enabled, store-gateway will periodically persist block IDs of lazy loaded index-headers and load them eagerly during startup. Ignored if index-header lazy loading is disabled. (default true)
  -blocks-storage.bucket-store.index-header.lazy-loading-concurrency int
    	Maximum number of concurrent index header loads across all tenants. If set to 0, concurrency is unlimited. (default 4)
  -blocks-storage.bucket-store.index-header.lazy-loading-concurrency-queue-timeout duration
    	Timeout for the queue of index header loads. If the queue is full and the timeout is reached, the load will return an error. 0 means no timeout and the load will wait indefinitely. (default 5s)
  -blocks-storage.bucket-store.index-header.lazy-loading-enabled
    	If enabled, store-gateway will lazy load an index-header only once required by a query. (default true)
  -blocks-storage.bucket-store.index-header.lazy-loading-idle-timeout duration
    	If index-header lazy loading is enabled and this setting is > 0, the store-gateway will offload unused index-headers after 'idle timeout' inactivity. (default 1h0m0s)
  -blocks-storage.bucket-store.index-header.max-idle-file-handles uint
    	Maximum number of idle file handles the store-gateway keeps open for each index-header file. (default 1)
  -blocks-storage.bucket-store.index-header.verify-on-load
    	If true, verify the checksum of index headers upon loading them (either on startup or lazily when lazy loading is enabled). Setting to true helps detect disk corruption at the cost of slowing down index header loading.
  -blocks-storage.bucket-store.max-concurrent int
    	Max number of concurrent queries to execute against the long-term storage. The limit is shared across all tenants. (default 200)
  -blocks-storage.bucket-store.max-concurrent-queue-timeout duration
    	Timeout for the queue of queries waiting for execution. If the queue is full and the timeout is reached, the query will be retried on another store-gateway. 0 means no timeout and all queries will wait indefinitely for their turn. (default 5s)
  -blocks-storage.bucket-store.meta-sync-concurrency int
    	Number of Go routines to use when syncing block meta files from object storage per tenant. (default 20)
  -blocks-storage.bucket-store.metadata-cache.backend string
    	Backend for metadata cache, if not empty. Supported values: memcached, redis.
  -blocks-storage.bucket-store.metadata-cache.block-index-attributes-ttl duration
    	How long to cache attributes of the block index. (default 168h0m0s)
  -blocks-storage.bucket-store.metadata-cache.bucket-index-content-ttl duration
    	How long to cache content of the bucket index. (default 5m0s)
  -blocks-storage.bucket-store.metadata-cache.bucket-index-max-size-bytes int
    	Maximum size of bucket index content to cache in bytes. Caching will be skipped if the content exceeds this size. This is useful to avoid network round trip for large content if the configured caching backend has an hard limit on cached items size (in this case, you should set this limit to the same limit in the caching backend). (default 1048576)
  -blocks-storage.bucket-store.metadata-cache.chunks-list-ttl duration
    	How long to cache list of chunks for a block. (default 24h0m0s)
  -blocks-storage.bucket-store.metadata-cache.memcached.addresses comma-separated-list-of-strings
    	Comma-separated list of memcached addresses. Each address can be an IP address, hostname, or an entry specified in the DNS Service Discovery format.
  -blocks-storage.bucket-store.metadata-cache.memcached.connect-timeout duration
    	The connection timeout. (default 200ms)
  -blocks-storage.bucket-store.metadata-cache.memcached.max-async-buffer-size int
    	The maximum number of enqueued asynchronous operations allowed. (default 25000)
  -blocks-storage.bucket-store.metadata-cache.memcached.max-async-concurrency int
    	The maximum number of concurrent asynchronous operations can occur. (default 50)
  -blocks-storage.bucket-store.metadata-cache.memcached.max-get-multi-batch-size int
    	The maximum number of keys a single underlying get operation should run. If more keys are specified, internally keys are split into multiple batches and fetched concurrently, honoring the max concurrency. If set to 0, the max batch size is unlimited. (default 100)
  -blocks-storage.bucket-store.metadata-cache.memcached.max-get-multi-concurrency int
    	The maximum number of concurrent connections running get operations. If set to 0, concurrency is unlimited. (default 100)
  -blocks-storage.bucket-store.metadata-cache.memcached.max-idle-connections int
    	The maximum number of idle connections that will be maintained per address. (default 100)
  -blocks-storage.bucket-store.metadata-cache.memcached.max-item-size int
    	The maximum size of an item stored in memcached, in bytes. Bigger items are not stored. If set to 0, no maximum size is enforced. (default 1048576)
  -blocks-storage.bucket-store.metadata-cache.memcached.min-idle-connections-headroom-percentage float
    	The minimum number of idle connections to keep open as a percentage (0-100) of the number of recently used idle connections. If negative, idle connections are kept open indefinitely. (default -1)
  -blocks-storage.bucket-store.metadata-cache.memcached.read-buffer-size-bytes int
    	[experimental] The size of the read buffer (in bytes). The buffer is allocated for each connection to memcached. (default 4096)
  -blocks-storage.bucket-store.metadata-cache.memcached.timeout duration
    	The socket read/write timeout. (default 200ms)
  -blocks-storage.bucket-store.metadata-cache.memcached.tls-ca-path string
    	Path to the CA certificates to validate server certificate against. If not set, the host's root CA certificates are used.
  -blocks-storage.bucket-store.metadata-cache.memcached.tls-cert-path string
    	Path to the client certificate, which will be used for authenticating with the server. Also requires the key path to be configured.
  -blocks-storage.bucket-store.metadata-cache.memcached.tls-cipher-suites string
    	Override the default cipher suite list (separated by commas).
  -blocks-storage.bucket-store.metadata-cache.memcached.tls-enabled
    	Enable connecting to Memcached with TLS.
  -blocks-storage.bucket-store.metadata-cache.memcached.tls-insecure-skip-verify
    	Skip validating server certificate.
  -blocks-storage.bucket-store.metadata-cache.memcached.tls-key-path string
    	Path to the key for the client certificate. Also requires the client certificate to be configured.
  -blocks-storage.bucket-store.metadata-cache.memcached.tls-min-version string
    	Override the default minimum TLS version. Allowed values: VersionTLS10, VersionTLS11, VersionTLS12, VersionTLS13
  -blocks-storage.bucket-store.metadata-cache.memcached.tls-server-name string
    	Override the expected name on the server certificate.
  -blocks-storage.bucket-store.metadata-cache.memcached.write-buffer-size-bytes int
    	[experimental] The size of the write buffer (in bytes). The buffer is allocated for each connection to memcached. (default 4096)
  -blocks-storage.bucket-store.metadata-cache.metafile-attributes-ttl duration
    	How long to cache attributes of the block metafile. (default 168h0m0s)
  -blocks-storage.bucket-store.metadata-cache.metafile-content-ttl duration
    	How long to cache content of the metafile. (default 24h0m0s)
  -blocks-storage.bucket-store.metadata-cache.metafile-doesnt-exist-ttl duration
    	How long to cache information that block metafile doesn't exist. Also used for tenant deletion mark file. (default 5m0s)
  -blocks-storage.bucket-store.metadata-cache.metafile-exists-ttl duration
    	How long to cache information that block metafile exists. Also used for tenant deletion mark file. (default 2h0m0s)
  -blocks-storage.bucket-store.metadata-cache.metafile-max-size-bytes int
    	Maximum size of metafile content to cache in bytes. Caching will be skipped if the content exceeds this size. This is useful to avoid network round trip for large content if the configured caching backend has an hard limit on cached items size (in this case, you should set this limit to the same limit in the caching backend). (default 1048576)
  -blocks-storage.bucket-store.metadata-cache.redis.connection-pool-size int
    	[deprecated] Maximum number of connections in the pool. (default 100)
  -blocks-storage.bucket-store.metadata-cache.redis.connection-pool-timeout duration
    	[deprecated] Maximum duration to wait to get a connection from pool. (default 4s)
  -blocks-storage.bucket-store.metadata-cache.redis.db int
    	[deprecated] Database index.
  -blocks-storage.bucket-store.metadata-cache.redis.dial-timeout duration
    	[deprecated] Client dial timeout. (default 5s)
  -blocks-storage.bucket-store.metadata-cache.redis.endpoint comma-separated-list-of-strings
    	[deprecated] Redis Server or Cluster configuration endpoint to use for caching. A comma-separated list of endpoints for Redis Cluster or Redis Sentinel.
  -blocks-storage.bucket-store.metadata-cache.redis.idle-timeout duration
    	[deprecated] Amount of time after which client closes idle connections. (default 5m0s)
  -blocks-storage.bucket-store.metadata-cache.redis.master-name string
    	[deprecated] Redis Sentinel master name. An empty string for Redis Server or Redis Cluster.
  -blocks-storage.bucket-store.metadata-cache.redis.max-async-buffer-size int
    	[deprecated] The maximum number of enqueued asynchronous operations allowed. (default 25000)
  -blocks-storage.bucket-store.metadata-cache.redis.max-async-concurrency int
    	[deprecated] The maximum number of concurrent asynchronous operations can occur. (default 50)
  -blocks-storage.bucket-store.metadata-cache.redis.max-connection-age duration
    	[deprecated] Close connections older than this duration. If the value is zero, then the pool does not close connections based on age.
  -blocks-storage.bucket-store.metadata-cache.redis.max-get-multi-batch-size int
    	[deprecated] The maximum size per batch for mget operations. (default 100)
  -blocks-storage.bucket-store.metadata-cache.redis.max-get-multi-concurrency int
    	[deprecated] The maximum number of concurrent connections running get operations. If set to 0, concurrency is unlimited. (default 100)
  -blocks-storage.bucket-store.metadata-cache.redis.max-item-size int
    	[deprecated] The maximum size of an item stored in Redis. Bigger items are not stored. If set to 0, no maximum size is enforced. (default 16777216)
  -blocks-storage.bucket-store.metadata-cache.redis.min-idle-connections int
    	[deprecated] Minimum number of idle connections. (default 10)
  -blocks-storage.bucket-store.metadata-cache.redis.password string
    	[deprecated] Password to use when connecting to Redis.
  -blocks-storage.bucket-store.metadata-cache.redis.read-timeout duration
    	[deprecated] Client read timeout. (default 3s)
  -blocks-storage.bucket-store.metadata-cache.redis.tls-ca-path string
    	[deprecated] Path to the CA certificates to validate server certificate against. If not set, the host's root CA certificates are used.
  -blocks-storage.bucket-store.metadata-cache.redis.tls-cert-path string
    	[deprecated] Path to the client certificate, which will be used for authenticating with the server. Also requires the key path to be configured.
  -blocks-storage.bucket-store.metadata-cache.redis.tls-cipher-suites string
    	[deprecated] Override the default cipher suite list (separated by commas).
  -blocks-storage.bucket-store.metadata-cache.redis.tls-enabled
    	[deprecated] Enable connecting to Redis with TLS.
  -blocks-storage.bucket-store.metadata-cache.redis.tls-insecure-skip-verify
    	[deprecated] Skip validating server certificate.
  -blocks-storage.bucket-store.metadata-cache.redis.tls-key-path string
    	[deprecated] Path to the key for the client certificate. Also requires the client certificate to be configured.
  -blocks-storage.bucket-store.metadata-cache.redis.tls-min-version string
    	[deprecated] Override the default minimum TLS version. Allowed values: VersionTLS10, VersionTLS11, VersionTLS12, VersionTLS13
  -blocks-storage.bucket-store.metadata-cache.redis.tls-server-name string
    	[deprecated] Override the expected name on the server certificate.
  -blocks-storage.bucket-store.metadata-cache.redis.username string
    	[deprecated] Username to use when connecting to Redis.
  -blocks-storage.bucket-store.metadata-cache.redis.write-timeout duration
    	[deprecated] Client write timeout. (default 3s)
  -blocks-storage.bucket-store.metadata-cache.tenant-blocks-list-ttl duration
    	How long to cache list of blocks for each tenant. (default 5m0s)
  -blocks-storage.bucket-store.metadata-cache.tenants-list-ttl duration
    	How long to cache list of tenants in the bucket. (default 15m0s)
  -blocks-storage.bucket-store.partitioner-max-gap-bytes uint
    	Max size - in bytes - of a gap for which the partitioner aggregates together two bucket GET object requests. (default 524288)
  -blocks-storage.bucket-store.posting-offsets-in-mem-sampling int
    	Controls what is the ratio of postings offsets that the store will hold in memory. (default 32)
  -blocks-storage.bucket-store.series-fetch-preference float
    	This parameter controls the trade-off in fetching series versus fetching postings to fulfill a series request. Increasing the series preference results in fetching more series and reducing the volume of postings fetched. Reducing the series preference results in the opposite. Increase this parameter to reduce the rate of fetched series bytes (see "Mimir / Queries" dashboard) or API calls to the object store. Must be a positive floating point number. (default 0.75)
  -blocks-storage.bucket-store.series-hash-cache-max-size-bytes uint
    	Max size - in bytes - of the in-memory series hash cache. The cache is shared across all tenants and it's used only when query sharding is enabled. (default 1073741824)
  -blocks-storage.bucket-store.sync-dir string
    	Directory to store synchronized TSDB index headers. This directory is not required to be persisted between restarts, but it's highly recommended in order to improve the store-gateway startup time. (default "./tsdb-sync/")
  -blocks-storage.bucket-store.sync-interval duration
    	How frequently to scan the bucket, or to refresh the bucket index (if enabled), in order to look for changes (new blocks shipped by ingesters and blocks deleted by retention or compaction). (default 15m0s)
  -blocks-storage.bucket-store.tenant-sync-concurrency int
    	Maximum number of concurrent tenants synching blocks. (default 1)
  -blocks-storage.filesystem.dir string
    	Local filesystem storage directory. (default "blocks")
  -blocks-storage.gcs.bucket-name string
    	GCS bucket name
  -blocks-storage.gcs.expect-continue-timeout duration
    	The time to wait for a server's first response headers after fully writing the request headers if the request has an Expect header. Set to 0 to send the request body immediately. (default 1s)
  -blocks-storage.gcs.http.idle-conn-timeout duration
    	The time an idle connection remains idle before closing. (default 1m30s)
  -blocks-storage.gcs.http.insecure-skip-verify
    	If the client connects to object storage via HTTPS and this option is enabled, the client accepts any certificate and hostname.
  -blocks-storage.gcs.http.response-header-timeout duration
    	The amount of time the client waits for a server's response headers. (default 2m0s)
  -blocks-storage.gcs.http.tls-ca-path string
    	Path to the Certificate Authority (CA) certificates to validate the server certificate. If not set, the host's root CA certificates are used.
  -blocks-storage.gcs.http.tls-cert-path string
    	Path to the client certificate, which is used for authenticating with the server. This setting also requires you to configure the key path.
  -blocks-storage.gcs.http.tls-key-path string
    	Path to the key for the client certificate. This setting also requires you to configure the client certificate.
  -blocks-storage.gcs.http.tls-server-name string
    	Override the expected name on the server certificate.
  -blocks-storage.gcs.max-connections-per-host int
    	Maximum number of connections per host. Set to 0 for no limit.
  -blocks-storage.gcs.max-idle-connections int
    	Maximum number of idle (keep-alive) connections across all hosts. Set to 0 for no limit. (default 100)
  -blocks-storage.gcs.max-idle-connections-per-host int
    	Maximum number of idle (keep-alive) connections to keep per-host. Set to 0 to use a built-in default value of 2. (default 100)
  -blocks-storage.gcs.service-account string
    	JSON either from a Google Developers Console client_credentials.json file, or a Google Developers service account key. Needs to be valid JSON, not a filesystem path.
  -blocks-storage.gcs.tls-handshake-timeout duration
    	Maximum time to wait for a TLS handshake. Set to 0 for no limit. (default 10s)
  -blocks-storage.s3.access-key-id string
    	S3 access key ID
  -blocks-storage.s3.bucket-lookup-type value
    	Bucket lookup style type, used to access bucket in S3-compatible service. Default is auto. Supported values are: auto, path, virtual-hosted.
  -blocks-storage.s3.bucket-name string
    	S3 bucket name
  -blocks-storage.s3.dualstack-enabled
    	[experimental] When enabled, direct all AWS S3 requests to the dual-stack IPv4/IPv6 endpoint for the configured region. (default true)
  -blocks-storage.s3.endpoint string
    	The S3 bucket endpoint. It could be an AWS S3 endpoint listed at https://docs.aws.amazon.com/general/latest/gr/s3.html or the address of an S3-compatible service in hostname:port format.
  -blocks-storage.s3.expect-continue-timeout duration
    	The time to wait for a server's first response headers after fully writing the request headers if the request has an Expect header. Set to 0 to send the request body immediately. (default 1s)
  -blocks-storage.s3.http.idle-conn-timeout duration
    	The time an idle connection remains idle before closing. (default 1m30s)
  -blocks-storage.s3.http.insecure-skip-verify
    	If the client connects to object storage via HTTPS and this option is enabled, the client accepts any certificate and hostname.
  -blocks-storage.s3.http.response-header-timeout duration
    	The amount of time the client waits for a server's response headers. (default 2m0s)
  -blocks-storage.s3.http.tls-ca-path string
    	Path to the Certificate Authority (CA) certificates to validate the server certificate. If not set, the host's root CA certificates are used.
  -blocks-storage.s3.http.tls-cert-path string
    	Path to the client certificate, which is used for authenticating with the server. This setting also requires you to configure the key path.
  -blocks-storage.s3.http.tls-key-path string
    	Path to the key for the client certificate. This setting also requires you to configure the client certificate.
  -blocks-storage.s3.http.tls-server-name string
    	Override the expected name on the server certificate.
  -blocks-storage.s3.insecure
    	If enabled, use http:// for the S3 endpoint instead of https://. This could be useful in local dev/test environments while using an S3-compatible backend storage, like Minio.
  -blocks-storage.s3.list-objects-version string
    	Use a specific version of the S3 list object API. Supported values are v1 or v2. Default is unset.
  -blocks-storage.s3.max-connections-per-host int
    	Maximum number of connections per host. Set to 0 for no limit.
  -blocks-storage.s3.max-idle-connections int
    	Maximum number of idle (keep-alive) connections across all hosts. Set to 0 for no limit. (default 100)
  -blocks-storage.s3.max-idle-connections-per-host int
    	Maximum number of idle (keep-alive) connections to keep per-host. Set to 0 to use a built-in default value of 2. (default 100)
  -blocks-storage.s3.native-aws-auth-enabled
    	[experimental] If enabled, it will use the default authentication methods of the AWS SDK for go based on known environment variables and known AWS config files.
  -blocks-storage.s3.part-size uint
    	[experimental] The minimum file size in bytes used for multipart uploads. If 0, the value is optimally computed for each object.
  -blocks-storage.s3.region string
    	S3 region. If unset, the client will issue a S3 GetBucketLocation API call to autodetect it.
  -blocks-storage.s3.secret-access-key string
    	S3 secret access key
  -blocks-storage.s3.send-content-md5
    	[experimental] If enabled, a Content-MD5 header is sent with S3 Put Object requests. Consumes more resources to compute the MD5, but may improve compatibility with object storage services that do not support checksums.
  -blocks-storage.s3.session-token string
    	S3 session token
  -blocks-storage.s3.signature-version string
    	The signature version to use for authenticating against S3. Supported values are: v4, v2. (default "v4")
  -blocks-storage.s3.sse.kms-encryption-context string
    	KMS Encryption Context used for object encryption. It expects JSON formatted string.
  -blocks-storage.s3.sse.kms-key-id string
    	KMS Key ID used to encrypt objects in S3
  -blocks-storage.s3.sse.type string
    	Enable AWS Server Side Encryption. Supported values: SSE-KMS, SSE-S3.
  -blocks-storage.s3.storage-class string
    	[experimental] The S3 storage class to use, not set by default. Details can be found at https://aws.amazon.com/s3/storage-classes/. Supported values are: STANDARD, REDUCED_REDUNDANCY, GLACIER, STANDARD_IA, ONEZONE_IA, INTELLIGENT_TIERING, DEEP_ARCHIVE, OUTPOSTS, GLACIER_IR, SNOW, EXPRESS_ONEZONE
  -blocks-storage.s3.sts-endpoint string
    	Accessing S3 resources using temporary, secure credentials provided by AWS Security Token Service.
  -blocks-storage.s3.tls-handshake-timeout duration
    	Maximum time to wait for a TLS handshake. Set to 0 for no limit. (default 10s)
  -blocks-storage.s3.trace.enabled
    	When enabled, low-level S3 HTTP operation information is logged at the debug level.
  -blocks-storage.storage-prefix string
    	Prefix for all objects stored in the backend storage. For simplicity, it may only contain digits and English alphabet letters.
  -blocks-storage.swift.application-credential-id string
    	OpenStack Swift application credential id
  -blocks-storage.swift.application-credential-name string
    	OpenStack Swift application credential name
  -blocks-storage.swift.application-credential-secret string
    	OpenStack Swift application credential secret
  -blocks-storage.swift.auth-url string
    	OpenStack Swift authentication URL
  -blocks-storage.swift.auth-version int
    	OpenStack Swift authentication API version. 0 to autodetect.
  -blocks-storage.swift.connect-timeout duration
    	Time after which a connection attempt is aborted. (default 10s)
  -blocks-storage.swift.container-name string
    	Name of the OpenStack Swift container to put chunks in.
  -blocks-storage.swift.domain-id string
    	OpenStack Swift user's domain ID.
  -blocks-storage.swift.domain-name string
    	OpenStack Swift user's domain name.
  -blocks-storage.swift.max-retries int
    	Max retries on requests error. (default 3)
  -blocks-storage.swift.password string
    	OpenStack Swift API key.
  -blocks-storage.swift.project-domain-id string
    	ID of the OpenStack Swift project's domain (v3 auth only), only needed if it differs the from user domain.
  -blocks-storage.swift.project-domain-name string
    	Name of the OpenStack Swift project's domain (v3 auth only), only needed if it differs from the user domain.
  -blocks-storage.swift.project-id string
    	OpenStack Swift project ID (v2,v3 auth only).
  -blocks-storage.swift.project-name string
    	OpenStack Swift project name (v2,v3 auth only).
  -blocks-storage.swift.region-name string
    	OpenStack Swift Region to use (v2,v3 auth only).
  -blocks-storage.swift.request-timeout duration
    	Time after which an idle request is aborted. The timeout watchdog is reset each time some data is received, so the timeout triggers after X time no data is received on a request. (default 5s)
  -blocks-storage.swift.user-domain-id string
    	OpenStack Swift user's domain ID.
  -blocks-storage.swift.user-domain-name string
    	OpenStack Swift user's domain name.
  -blocks-storage.swift.user-id string
    	OpenStack Swift user ID.
  -blocks-storage.swift.username string
    	OpenStack Swift username.
  -blocks-storage.tsdb.bigger-out-of-order-blocks-for-old-samples
    	[experimental] When enabled, ingester produces 24h blocks for out-of-order data that is before the current day, instead of the usual 2h blocks.
  -blocks-storage.tsdb.block-postings-for-matchers-cache-force
    	[experimental] Force the cache to be used for postings for matchers in compacted blocks, even if it's not a concurrent (query-sharding) call.
  -blocks-storage.tsdb.block-postings-for-matchers-cache-max-bytes int
    	[experimental] Maximum size in bytes of the cache for postings for matchers in each compacted block when TTL is greater than 0. (default 104857600)
  -blocks-storage.tsdb.block-postings-for-matchers-cache-size int
    	[deprecated] Maximum number of entries in the cache for postings for matchers in each compacted block when TTL is greater than 0. (default 100)
  -blocks-storage.tsdb.block-postings-for-matchers-cache-ttl duration
    	[experimental] How long to cache postings for matchers in each compacted block queried from the ingester. 0 disables the cache and just deduplicates the in-flight calls. (default 10s)
  -blocks-storage.tsdb.close-idle-tsdb-timeout duration
    	If TSDB has not received any data for this duration, and all blocks from TSDB have been shipped, TSDB is closed and deleted from local disk. If set to positive value, this value should be equal or higher than -querier.query-ingesters-within flag to make sure that TSDB is not closed prematurely, which could cause partial query results. 0 or negative value disables closing of idle TSDB. (default 13h0m0s)
  -blocks-storage.tsdb.dir string
    	Directory to store TSDBs (including WAL) in the ingesters. This directory is required to be persisted between restarts. (default "./tsdb/")
  -blocks-storage.tsdb.early-head-compaction-min-estimated-series-reduction-percentage int
    	[experimental] When the early compaction is enabled, the early compaction is triggered only if the estimated series reduction is at least the configured percentage (0-100). (default 15)
  -blocks-storage.tsdb.early-head-compaction-min-in-memory-series int
    	[experimental] When the number of in-memory series in the ingester is equal to or greater than this setting, the ingester tries to compact the TSDB Head. The early compaction removes from the memory all samples and inactive series up until -ingester.active-series-metrics-idle-timeout time ago. After an early compaction, the ingester will not accept any sample with a timestamp older than -ingester.active-series-metrics-idle-timeout time ago (unless out of order ingestion is enabled). The ingester checks every -blocks-storage.tsdb.head-compaction-interval whether an early compaction is required. Use 0 to disable it.
  -blocks-storage.tsdb.flush-blocks-on-shutdown
    	True to flush blocks to storage on shutdown. If false, incomplete blocks will be reused after restart.
  -blocks-storage.tsdb.head-chunks-end-time-variance float
    	[experimental] How much variance (as percentage between 0 and 1) should be applied to the chunk end time, to spread chunks writing across time. Doesn't apply to the last chunk of the chunk range. 0 means no variance.
  -blocks-storage.tsdb.head-chunks-write-buffer-size-bytes int
    	The write buffer size used by the head chunks mapper. Lower values reduce memory utilisation on clusters with a large number of tenants at the cost of increased disk I/O operations. The configured buffer size must be between 65536 and 8388608. (default 4194304)
  -blocks-storage.tsdb.head-chunks-write-queue-size int
    	The size of the write queue used by the head chunks mapper. Lower values reduce memory utilisation at the cost of potentially higher ingest latency. Value of 0 switches chunks mapper to implementation without a queue. (default 1000000)
  -blocks-storage.tsdb.head-compaction-concurrency int
    	Maximum number of tenants concurrently compacting TSDB head into a new block (default 1)
  -blocks-storage.tsdb.head-compaction-idle-timeout duration
    	If TSDB head is idle for this duration, it is compacted. Note that up to 25% jitter is added to the value to avoid ingesters compacting concurrently. 0 means disabled. (default 1h0m0s)
  -blocks-storage.tsdb.head-compaction-interval duration
    	How frequently the ingester checks whether the TSDB head should be compacted and, if so, triggers the compaction. Mimir applies a jitter to the first check, and subsequent checks will happen at the configured interval. A block is only created if data covers the smallest block range. The configured interval must be between 0 and 15 minutes. (default 1m0s)
  -blocks-storage.tsdb.head-postings-for-matchers-cache-force
    	[experimental] Force the cache to be used for postings for matchers in the Head and OOOHead, even if it's not a concurrent (query-sharding) call.
  -blocks-storage.tsdb.head-postings-for-matchers-cache-max-bytes int
    	[experimental] Maximum size in bytes of the cache for postings for matchers in the Head and OOOHead when TTL is greater than 0. (default 104857600)
  -blocks-storage.tsdb.head-postings-for-matchers-cache-size int
    	[deprecated] Maximum number of entries in the cache for postings for matchers in the Head and OOOHead when TTL is greater than 0. (default 100)
  -blocks-storage.tsdb.head-postings-for-matchers-cache-ttl duration
    	[experimental] How long to cache postings for matchers in the Head and OOOHead. 0 disables the cache and just deduplicates the in-flight calls. (default 10s)
  -blocks-storage.tsdb.memory-snapshot-on-shutdown
    	[experimental] True to enable snapshotting of in-memory TSDB data on disk when shutting down.
  -blocks-storage.tsdb.out-of-order-capacity-max int
    	[experimental] Maximum capacity for out of order chunks, in samples between 1 and 255. (default 32)
  -blocks-storage.tsdb.retention-period duration
    	TSDB blocks retention in the ingester before a block is removed. If shipping is enabled, the retention will be relative to the time when the block was uploaded to storage. If shipping is disabled then its relative to the creation time of the block. This should be larger than the -blocks-storage.tsdb.block-ranges-period, -querier.query-store-after and large enough to give store-gateways and queriers enough time to discover newly uploaded blocks. (default 13h0m0s)
  -blocks-storage.tsdb.series-hash-cache-max-size-bytes uint
    	Max size - in bytes - of the in-memory series hash cache. The cache is shared across all tenants and it's used only when query sharding is enabled. (default 367001600)
  -blocks-storage.tsdb.ship-concurrency int
    	Maximum number of tenants concurrently shipping blocks to the storage. (default 10)
  -blocks-storage.tsdb.ship-interval duration
    	How frequently the TSDB blocks are scanned and new ones are shipped to the storage. 0 means shipping is disabled. (default 1m0s)
  -blocks-storage.tsdb.stripe-size int
    	The number of shards of series to use in TSDB (must be a power of 2). Reducing this will decrease memory footprint, but can negatively impact performance. (default 16384)
  -blocks-storage.tsdb.timely-head-compaction-enabled
    	[experimental] Allows head compaction to happen when the min block range can no longer be appended, without requiring 1.5x the chunk range worth of data in the head.
  -blocks-storage.tsdb.wal-compression-enabled
    	True to enable TSDB WAL compression.
  -blocks-storage.tsdb.wal-replay-concurrency int
    	Maximum number of CPUs that can simultaneously processes WAL replay. If it is set to 0, then each TSDB is replayed with a concurrency equal to the number of CPU cores available on the machine.
  -blocks-storage.tsdb.wal-segment-size-bytes int
    	TSDB WAL segments files max size (bytes). (default 134217728)
  -common.storage.azure.account-key string
    	Azure storage account key. If unset, Azure managed identities will be used for authentication instead.
  -common.storage.azure.account-name string
    	Azure storage account name
  -common.storage.azure.connection-string string
    	If `connection-string` is set, the value of `endpoint-suffix` will not be used. Use this method over `account-key` if you need to authenticate via a SAS token. Or if you use the Azurite emulator.
  -common.storage.azure.container-name string
    	Azure storage container name
  -common.storage.azure.endpoint-suffix string
    	Azure storage endpoint suffix without schema. The account name will be prefixed to this value to create the FQDN. If set to empty string, default endpoint suffix is used.
  -common.storage.azure.expect-continue-timeout duration
    	The time to wait for a server's first response headers after fully writing the request headers if the request has an Expect header. Set to 0 to send the request body immediately. (default 1s)
  -common.storage.azure.http.idle-conn-timeout duration
    	The time an idle connection remains idle before closing. (default 1m30s)
  -common.storage.azure.http.insecure-skip-verify
    	If the client connects to object storage via HTTPS and this option is enabled, the client accepts any certificate and hostname.
  -common.storage.azure.http.response-header-timeout duration
    	The amount of time the client waits for a server's response headers. (default 2m0s)
  -common.storage.azure.http.tls-ca-path string
    	Path to the Certificate Authority (CA) certificates to validate the server certificate. If not set, the host's root CA certificates are used.
  -common.storage.azure.http.tls-cert-path string
    	Path to the client certificate, which is used for authenticating with the server. This setting also requires you to configure the key path.
  -common.storage.azure.http.tls-key-path string
    	Path to the key for the client certificate. This setting also requires you to configure the client certificate.
  -common.storage.azure.http.tls-server-name string
    	Override the expected name on the server certificate.
  -common.storage.azure.max-connections-per-host int
    	Maximum number of connections per host. Set to 0 for no limit.
  -common.storage.azure.max-idle-connections int
    	Maximum number of idle (keep-alive) connections across all hosts. Set to 0 for no limit. (default 100)
  -common.storage.azure.max-idle-connections-per-host int
    	Maximum number of idle (keep-alive) connections to keep per-host. Set to 0 to use a built-in default value of 2. (default 100)
  -common.storage.azure.max-retries int
    	Number of retries for recoverable errors (default 20)
  -common.storage.azure.tls-handshake-timeout duration
    	Maximum time to wait for a TLS handshake. Set to 0 for no limit. (default 10s)
  -common.storage.azure.user-assigned-id string
    	User assigned managed identity. If empty, then System assigned identity is used.
  -common.storage.backend string
    	Backend storage to use. Supported backends are: s3, gcs, azure, swift, filesystem. (default "filesystem")
  -common.storage.filesystem.dir string
    	Local filesystem storage directory.
  -common.storage.gcs.bucket-name string
    	GCS bucket name
  -common.storage.gcs.expect-continue-timeout duration
    	The time to wait for a server's first response headers after fully writing the request headers if the request has an Expect header. Set to 0 to send the request body immediately. (default 1s)
  -common.storage.gcs.http.idle-conn-timeout duration
    	The time an idle connection remains idle before closing. (default 1m30s)
  -common.storage.gcs.http.insecure-skip-verify
    	If the client connects to object storage via HTTPS and this option is enabled, the client accepts any certificate and hostname.
  -common.storage.gcs.http.response-header-timeout duration
    	The amount of time the client waits for a server's response headers. (default 2m0s)
  -common.storage.gcs.http.tls-ca-path string
    	Path to the Certificate Authority (CA) certificates to validate the server certificate. If not set, the host's root CA certificates are used.
  -common.storage.gcs.http.tls-cert-path string
    	Path to the client certificate, which is used for authenticating with the server. This setting also requires you to configure the key path.
  -common.storage.gcs.http.tls-key-path string
    	Path to the key for the client certificate. This setting also requires you to configure the client certificate.
  -common.storage.gcs.http.tls-server-name string
    	Override the expected name on the server certificate.
  -common.storage.gcs.max-connections-per-host int
    	Maximum number of connections per host. Set to 0 for no limit.
  -common.storage.gcs.max-idle-connections int
    	Maximum number of idle (keep-alive) connections across all hosts. Set to 0 for no limit. (default 100)
  -common.storage.gcs.max-idle-connections-per-host int
    	Maximum number of idle (keep-alive) connections to keep per-host. Set to 0 to use a built-in default value of 2. (default 100)
  -common.storage.gcs.service-account string
    	JSON either from a Google Developers Console client_credentials.json file, or a Google Developers service account key. Needs to be valid JSON, not a filesystem path.
  -common.storage.gcs.tls-handshake-timeout duration
    	Maximum time to wait for a TLS handshake. Set to 0 for no limit. (default 10s)
  -common.storage.s3.access-key-id string
    	S3 access key ID
  -common.storage.s3.bucket-lookup-type value
    	Bucket lookup style type, used to access bucket in S3-compatible service. Default is auto. Supported values are: auto, path, virtual-hosted.
  -common.storage.s3.bucket-name string
    	S3 bucket name
  -common.storage.s3.dualstack-enabled
    	[experimental] When enabled, direct all AWS S3 requests to the dual-stack IPv4/IPv6 endpoint for the configured region. (default true)
  -common.storage.s3.endpoint string
    	The S3 bucket endpoint. It could be an AWS S3 endpoint listed at https://docs.aws.amazon.com/general/latest/gr/s3.html or the address of an S3-compatible service in hostname:port format.
  -common.storage.s3.expect-continue-timeout duration
    	The time to wait for a server's first response headers after fully writing the request headers if the request has an Expect header. Set to 0 to send the request body immediately. (default 1s)
  -common.storage.s3.http.idle-conn-timeout duration
    	The time an idle connection remains idle before closing. (default 1m30s)
  -common.storage.s3.http.insecure-skip-verify
    	If the client connects to object storage via HTTPS and this option is enabled, the client accepts any certificate and hostname.
  -common.storage.s3.http.response-header-timeout duration
    	The amount of time the client waits for a server's response headers. (default 2m0s)
  -common.storage.s3.http.tls-ca-path string
    	Path to the Certificate Authority (CA) certificates to validate the server certificate. If not set, the host's root CA certificates are used.
  -common.storage.s3.http.tls-cert-path string
    	Path to the client certificate, which is used for authenticating with the server. This setting also requires you to configure the key path.
  -common.storage.s3.http.tls-key-path string
    	Path to the key for the client certificate. This setting also requires you to configure the client certificate.
  -common.storage.s3.http.tls-server-name string
    	Override the expected name on the server certificate.
  -common.storage.s3.insecure
    	If enabled, use http:// for the S3 endpoint instead of https://. This could be useful in local dev/test environments while using an S3-compatible backend storage, like Minio.
  -common.storage.s3.list-objects-version string
    	Use a specific version of the S3 list object API. Supported values are v1 or v2. Default is unset.
  -common.storage.s3.max-connections-per-host int
    	Maximum number of connections per host. Set to 0 for no limit.
  -common.storage.s3.max-idle-connections int
    	Maximum number of idle (keep-alive) connections across all hosts. Set to 0 for no limit. (default 100)
  -common.storage.s3.max-idle-connections-per-host int
    	Maximum number of idle (keep-alive) connections to keep per-host. Set to 0 to use a built-in default value of 2. (default 100)
  -common.storage.s3.native-aws-auth-enabled
    	[experimental] If enabled, it will use the default authentication methods of the AWS SDK for go based on known environment variables and known AWS config files.
  -common.storage.s3.part-size uint
    	[experimental] The minimum file size in bytes used for multipart uploads. If 0, the value is optimally computed for each object.
  -common.storage.s3.region string
    	S3 region. If unset, the client will issue a S3 GetBucketLocation API call to autodetect it.
  -common.storage.s3.secret-access-key string
    	S3 secret access key
  -common.storage.s3.send-content-md5
    	[experimental] If enabled, a Content-MD5 header is sent with S3 Put Object requests. Consumes more resources to compute the MD5, but may improve compatibility with object storage services that do not support checksums.
  -common.storage.s3.session-token string
    	S3 session token
  -common.storage.s3.signature-version string
    	The signature version to use for authenticating against S3. Supported values are: v4, v2. (default "v4")
  -common.storage.s3.sse.kms-encryption-context string
    	KMS Encryption Context used for object encryption. It expects JSON formatted string.
  -common.storage.s3.sse.kms-key-id string
    	KMS Key ID used to encrypt objects in S3
  -common.storage.s3.sse.type string
    	Enable AWS Server Side Encryption. Supported values: SSE-KMS, SSE-S3.
  -common.storage.s3.storage-class string
    	[experimental] The S3 storage class to use, not set by default. Details can be found at https://aws.amazon.com/s3/storage-classes/. Supported values are: STANDARD, REDUCED_REDUNDANCY, GLACIER, STANDARD_IA, ONEZONE_IA, INTELLIGENT_TIERING, DEEP_ARCHIVE, OUTPOSTS, GLACIER_IR, SNOW, EXPRESS_ONEZONE
  -common.storage.s3.sts-endpoint string
    	Accessing S3 resources using temporary, secure credentials provided by AWS Security Token Service.
  -common.storage.s3.tls-handshake-timeout duration
    	Maximum time to wait for a TLS handshake. Set to 0 for no limit. (default 10s)
  -common.storage.s3.trace.enabled
    	When enabled, low-level S3 HTTP operation information is logged at the debug level.
  -common.storage.swift.application-credential-id string
    	OpenStack Swift application credential id
  -common.storage.swift.application-credential-name string
    	OpenStack Swift application credential name
  -common.storage.swift.application-credential-secret string
    	OpenStack Swift application credential secret
  -common.storage.swift.auth-url string
    	OpenStack Swift authentication URL
  -common.storage.swift.auth-version int
    	OpenStack Swift authentication API version. 0 to autodetect.
  -common.storage.swift.connect-timeout duration
    	Time after which a connection attempt is aborted. (default 10s)
  -common.storage.swift.container-name string
    	Name of the OpenStack Swift container to put chunks in.
  -common.storage.swift.domain-id string
    	OpenStack Swift user's domain ID.
  -common.storage.swift.domain-name string
    	OpenStack Swift user's domain name.
  -common.storage.swift.max-retries int
    	Max retries on requests error. (default 3)
  -common.storage.swift.password string
    	OpenStack Swift API key.
  -common.storage.swift.project-domain-id string
    	ID of the OpenStack Swift project's domain (v3 auth only), only needed if it differs the from user domain.
  -common.storage.swift.project-domain-name string
    	Name of the OpenStack Swift project's domain (v3 auth only), only needed if it differs from the user domain.
  -common.storage.swift.project-id string
    	OpenStack Swift project ID (v2,v3 auth only).
  -common.storage.swift.project-name string
    	OpenStack Swift project name (v2,v3 auth only).
  -common.storage.swift.region-name string
    	OpenStack Swift Region to use (v2,v3 auth only).
  -common.storage.swift.request-timeout duration
    	Time after which an idle request is aborted. The timeout watchdog is reset each time some data is received, so the timeout triggers after X time no data is received on a request. (default 5s)
  -common.storage.swift.user-domain-id string
    	OpenStack Swift user's domain ID.
  -common.storage.swift.user-domain-name string
    	OpenStack Swift user's domain name.
  -common.storage.swift.user-id string
    	OpenStack Swift user ID.
  -common.storage.swift.username string
    	OpenStack Swift username.
  -compactor.block-ranges comma-separated-list-of-durations
    	List of compaction time ranges. (default 2h0m0s,12h0m0s,24h0m0s)
  -compactor.block-sync-concurrency int
    	Number of Go routines to use when downloading blocks for compaction and uploading resulting blocks. (default 8)
  -compactor.block-upload-enabled
    	Enable block upload API for the tenant.
  -compactor.block-upload-max-block-size-bytes int
    	Maximum size in bytes of a block that is allowed to be uploaded or validated. 0 = no limit.
  -compactor.block-upload-validation-enabled
    	Enable block upload validation for the tenant. (default true)
  -compactor.block-upload-verify-chunks
    	Verify chunks when uploading blocks via the upload API for the tenant. (default true)
  -compactor.blocks-retention-period duration
    	Delete blocks containing samples older than the specified retention period. Also used by query-frontend to avoid querying beyond the retention period by instant, range or remote read queries. 0 to disable.
  -compactor.cleanup-concurrency int
    	Max number of tenants for which blocks cleanup and maintenance should run concurrently. (default 20)
  -compactor.cleanup-interval duration
    	How frequently the compactor should run blocks cleanup and maintenance, as well as update the bucket index. (default 15m0s)
  -compactor.compaction-concurrency int
    	Max number of concurrent compactions running. (default 1)
  -compactor.compaction-interval duration
    	The frequency at which the compaction runs (default 1h0m0s)
  -compactor.compaction-jobs-order string
    	The sorting to use when deciding which compaction jobs should run first for a given tenant. Supported values are: smallest-range-oldest-blocks-first, newest-blocks-first. (default "smallest-range-oldest-blocks-first")
  -compactor.compaction-retries int
    	How many times to retry a failed compaction within a single compaction run. (default 3)
  -compactor.compactor-tenant-shard-size int
    	Max number of compactors that can compact blocks for single tenant. 0 to disable the limit and use all compactors.
  -compactor.data-dir string
    	Directory to temporarily store blocks during compaction. This directory is not required to be persisted between restarts. (default "./data-compactor/")
  -compactor.deletion-delay duration
    	Time before a block marked for deletion is deleted from bucket. If not 0, blocks will be marked for deletion and the compactor component will permanently delete blocks marked for deletion from the bucket. If 0, blocks will be deleted straight away. Note that deleting blocks immediately can cause query failures. (default 12h0m0s)
  -compactor.disabled-tenants comma-separated-list-of-strings
    	Comma separated list of tenants that cannot be compacted by the compactor. If specified, and the compactor would normally pick a given tenant for compaction (via -compactor.enabled-tenants or sharding), it will be ignored instead.
  -compactor.enabled-tenants comma-separated-list-of-strings
    	Comma separated list of tenants that can be compacted. If specified, only these tenants will be compacted by the compactor, otherwise all tenants can be compacted. Subject to sharding.
  -compactor.first-level-compaction-wait-period duration
    	How long the compactor waits before compacting first-level blocks that are uploaded by the ingesters. This configuration option allows for the reduction of cases where the compactor begins to compact blocks before all ingesters have uploaded their blocks to the storage. (default 25m0s)
  -compactor.max-block-upload-validation-concurrency int
    	Max number of uploaded blocks that can be validated concurrently. 0 = no limit. (default 1)
  -compactor.max-closing-blocks-concurrency int
    	Max number of blocks that can be closed concurrently during split compaction. Note that closing a newly compacted block uses a lot of memory for writing the index. (default 1)
  -compactor.max-compaction-time duration
    	Max time for starting compactions for a single tenant. After this time no new compactions for the tenant are started before next compaction cycle. This can help in multi-tenant environments to avoid single tenant using all compaction time, but also in single-tenant environments to force new discovery of blocks more often. 0 = disabled. (default 1h0m0s)
  -compactor.max-opening-blocks-concurrency int
    	Number of goroutines opening blocks before compaction. (default 1)
  -compactor.meta-sync-concurrency int
    	Number of Go routines to use when syncing block meta files from the long term storage. (default 20)
  -compactor.no-blocks-file-cleanup-enabled
    	[experimental] If enabled, will delete the bucket-index, markers and debug files in the tenant bucket when there are no blocks left in the index.
  -compactor.partial-block-deletion-delay duration
    	If a partial block (unfinished block without meta.json file) hasn't been modified for this time, it will be marked for deletion. The minimum accepted value is 4h0m0s: a lower value will be ignored and the feature disabled. 0 to disable. (default 1d)
  -compactor.ring.consul.acl-token string
    	ACL Token used to interact with Consul.
  -compactor.ring.consul.cas-retry-delay duration
    	Maximum duration to wait before retrying a Compare And Swap (CAS) operation. (default 1s)
  -compactor.ring.consul.client-timeout duration
    	HTTP timeout when talking to Consul (default 20s)
  -compactor.ring.consul.consistent-reads
    	Enable consistent reads to Consul.
  -compactor.ring.consul.hostname string
    	Hostname and port of Consul. (default "localhost:8500")
  -compactor.ring.consul.watch-burst-size int
    	Burst size used in rate limit. Values less than 1 are treated as 1. (default 1)
  -compactor.ring.consul.watch-rate-limit float
    	Rate limit when watching key or prefix in Consul, in requests per second. 0 disables the rate limit. (default 1)
  -compactor.ring.etcd.dial-timeout duration
    	The dial timeout for the etcd connection. (default 10s)
  -compactor.ring.etcd.endpoints string
    	The etcd endpoints to connect to.
  -compactor.ring.etcd.max-retries int
    	The maximum number of retries to do for failed ops. (default 10)
  -compactor.ring.etcd.password string
    	Etcd password.
  -compactor.ring.etcd.tls-ca-path string
    	Path to the CA certificates to validate server certificate against. If not set, the host's root CA certificates are used.
  -compactor.ring.etcd.tls-cert-path string
    	Path to the client certificate, which will be used for authenticating with the server. Also requires the key path to be configured.
  -compactor.ring.etcd.tls-cipher-suites string
    	Override the default cipher suite list (separated by commas).
  -compactor.ring.etcd.tls-enabled
    	Enable TLS.
  -compactor.ring.etcd.tls-insecure-skip-verify
    	Skip validating server certificate.
  -compactor.ring.etcd.tls-key-path string
    	Path to the key for the client certificate. Also requires the client certificate to be configured.
  -compactor.ring.etcd.tls-min-version string
    	Override the default minimum TLS version. Allowed values: VersionTLS10, VersionTLS11, VersionTLS12, VersionTLS13
  -compactor.ring.etcd.tls-server-name string
    	Override the expected name on the server certificate.
  -compactor.ring.etcd.username string
    	Etcd username.
  -compactor.ring.heartbeat-period duration
    	Period at which to heartbeat to the ring. 0 = disabled. (default 15s)
  -compactor.ring.heartbeat-timeout duration
    	The heartbeat timeout after which compactors are considered unhealthy within the ring. 0 = never (timeout disabled). (default 1m0s)
  -compactor.ring.instance-addr string
    	IP address to advertise in the ring. Default is auto-detected.
  -compactor.ring.instance-enable-ipv6
    	Enable using a IPv6 instance address. (default false)
  -compactor.ring.instance-id string
    	Instance ID to register in the ring. (default "<hostname>")
  -compactor.ring.instance-interface-names string
    	List of network interface names to look up when finding the instance IP address. (default [<private network interfaces>])
  -compactor.ring.instance-port int
    	Port to advertise in the ring (defaults to -server.grpc-listen-port).
  -compactor.ring.multi.mirror-enabled
    	Mirror writes to secondary store.
  -compactor.ring.multi.mirror-timeout duration
    	Timeout for storing value to secondary store. (default 2s)
  -compactor.ring.multi.primary string
    	Primary backend storage used by multi-client.
  -compactor.ring.multi.secondary string
    	Secondary backend storage used by multi-client.
  -compactor.ring.prefix string
    	The prefix for the keys in the store. Should end with a /. (default "collectors/")
  -compactor.ring.store string
    	Backend storage to use for the ring. Supported values are: consul, etcd, inmemory, memberlist, multi. (default "memberlist")
  -compactor.ring.wait-active-instance-timeout duration
    	Timeout for waiting on compactor to become ACTIVE in the ring. (default 10m0s)
  -compactor.ring.wait-stability-max-duration duration
    	Maximum time to wait for ring stability at startup. If the compactor ring keeps changing after this period of time, the compactor will start anyway. (default 5m0s)
  -compactor.ring.wait-stability-min-duration duration
    	Minimum time to wait for ring stability at startup. 0 to disable.
  -compactor.split-and-merge-shards int
    	The number of shards to use when splitting blocks. 0 to disable splitting.
  -compactor.split-groups int
    	Number of groups that blocks for splitting should be grouped into. Each group of blocks is then split separately. Number of output split shards is controlled by -compactor.split-and-merge-shards. (default 1)
  -compactor.symbols-flushers-concurrency int
    	Number of symbols flushers used when doing split compaction. (default 1)
  -compactor.tenant-cleanup-delay duration
    	For tenants marked for deletion, this is the time between deletion of the last block, and doing final cleanup (marker files, debug files) of the tenant. (default 6h0m0s)
  -config.expand-env
    	Expands ${var} or $var in config according to the values of the environment variables.
  -config.file value
    	Configuration file to load.
  -cost-attribution.eviction-interval duration
    	[experimental] Time interval at which inactive cost attributions will be evicted from the counter, so it won't be counted when checking max_cost_attribution_cardinality_per_user. (default 30m0s)
  -cost-attribution.registry-path string
    	Defines a custom path for the registry. When specified, Mimir will expose cost attribution metrics through this custom path, if not specified, cost attribution metrics won't be exposed.
  -debug.block-profile-rate int
    	Fraction of goroutine blocking events that are reported in the blocking profile. 1 to include every blocking event in the profile, 0 to disable.
  -debug.mutex-profile-fraction int
    	Fraction of mutex contention events that are reported in the mutex profile. On average 1/rate events are reported. 0 to disable.
  -distributor.client-cleanup-period duration
    	How frequently to clean up clients for ingesters that have gone away. (default 15s)
  -distributor.drop-label string
    	This flag can be used to specify label names that to drop during sample ingestion within the distributor and can be repeated in order to drop multiple labels.
  -distributor.ha-tracker.cluster string
    	Prometheus label to look for in samples to identify a Prometheus HA cluster. (default "cluster")
  -distributor.ha-tracker.consul.acl-token string
    	ACL Token used to interact with Consul.
  -distributor.ha-tracker.consul.cas-retry-delay duration
    	Maximum duration to wait before retrying a Compare And Swap (CAS) operation. (default 1s)
  -distributor.ha-tracker.consul.client-timeout duration
    	HTTP timeout when talking to Consul (default 20s)
  -distributor.ha-tracker.consul.consistent-reads
    	Enable consistent reads to Consul.
  -distributor.ha-tracker.consul.hostname string
    	Hostname and port of Consul. (default "localhost:8500")
  -distributor.ha-tracker.consul.watch-burst-size int
    	Burst size used in rate limit. Values less than 1 are treated as 1. (default 1)
  -distributor.ha-tracker.consul.watch-rate-limit float
    	Rate limit when watching key or prefix in Consul, in requests per second. 0 disables the rate limit. (default 1)
  -distributor.ha-tracker.enable
    	Enable the distributors HA tracker so that it can accept samples from Prometheus HA replicas gracefully (requires labels).
  -distributor.ha-tracker.enable-for-all-users
    	Flag to enable, for all tenants, handling of samples with external labels identifying replicas in an HA Prometheus setup.
  -distributor.ha-tracker.etcd.dial-timeout duration
    	The dial timeout for the etcd connection. (default 10s)
  -distributor.ha-tracker.etcd.endpoints string
    	The etcd endpoints to connect to.
  -distributor.ha-tracker.etcd.max-retries int
    	The maximum number of retries to do for failed ops. (default 10)
  -distributor.ha-tracker.etcd.password string
    	Etcd password.
  -distributor.ha-tracker.etcd.tls-ca-path string
    	Path to the CA certificates to validate server certificate against. If not set, the host's root CA certificates are used.
  -distributor.ha-tracker.etcd.tls-cert-path string
    	Path to the client certificate, which will be used for authenticating with the server. Also requires the key path to be configured.
  -distributor.ha-tracker.etcd.tls-cipher-suites string
    	Override the default cipher suite list (separated by commas).
  -distributor.ha-tracker.etcd.tls-enabled
    	Enable TLS.
  -distributor.ha-tracker.etcd.tls-insecure-skip-verify
    	Skip validating server certificate.
  -distributor.ha-tracker.etcd.tls-key-path string
    	Path to the key for the client certificate. Also requires the client certificate to be configured.
  -distributor.ha-tracker.etcd.tls-min-version string
    	Override the default minimum TLS version. Allowed values: VersionTLS10, VersionTLS11, VersionTLS12, VersionTLS13
  -distributor.ha-tracker.etcd.tls-server-name string
    	Override the expected name on the server certificate.
  -distributor.ha-tracker.etcd.username string
    	Etcd username.
  -distributor.ha-tracker.failover-timeout duration
    	If we don't receive any samples from the accepted replica for a cluster in this amount of time we will failover to the next replica we receive a sample from. This value must be greater than the update timeout (default 30s)
  -distributor.ha-tracker.max-clusters int
    	Maximum number of clusters that HA tracker will keep track of for a single tenant. 0 to disable the limit. (default 100)
  -distributor.ha-tracker.multi.mirror-enabled
    	Mirror writes to secondary store.
  -distributor.ha-tracker.multi.mirror-timeout duration
    	Timeout for storing value to secondary store. (default 2s)
  -distributor.ha-tracker.multi.primary string
    	Primary backend storage used by multi-client.
  -distributor.ha-tracker.multi.secondary string
    	Secondary backend storage used by multi-client.
  -distributor.ha-tracker.prefix string
    	The prefix for the keys in the store. Should end with a /. (default "ha-tracker/")
  -distributor.ha-tracker.replica string
    	Prometheus label to look for in samples to identify a Prometheus HA replica. (default "__replica__")
  -distributor.ha-tracker.store string
    	Backend storage to use for the ring. Supported values are: consul, etcd, inmemory, memberlist, multi. (default "consul")
  -distributor.ha-tracker.update-timeout duration
    	Update the timestamp in the KV store for a given cluster/replica only after this amount of time has passed since the current stored timestamp. (default 15s)
  -distributor.ha-tracker.update-timeout-jitter-max duration
    	Maximum jitter applied to the update timeout, in order to spread the HA heartbeats over time. (default 5s)
  -distributor.health-check-ingesters
    	Run a health check on each ingester client during periodic cleanup. (default true)
  -distributor.ingestion-burst-factor float
    	[experimental] Per-tenant burst factor which is the maximum burst size allowed as a multiple of the per-tenant ingestion rate, this burst-factor must be greater than or equal to 1. If this is set it will override the ingestion-burst-size option.
  -distributor.ingestion-burst-size int
    	Per-tenant allowed ingestion burst size (in number of samples). (default 200000)
  -distributor.ingestion-rate-limit float
    	Per-tenant ingestion rate limit in samples per second. (default 10000)
  -distributor.ingestion-tenant-shard-size int
    	The tenant's shard size used by shuffle-sharding. This value is the total size of the shard (ie. it is not the number of ingesters in the shard per zone, but the number of ingesters in the shard across all zones, if zone-awareness is enabled). Must be set both on ingesters and distributors. 0 disables shuffle sharding.
  -distributor.instance-limits.max-inflight-push-requests int
    	Max inflight push requests that this distributor can handle. This limit is per-distributor, not per-tenant. Additional requests will be rejected. 0 = unlimited. (default 2000)
  -distributor.instance-limits.max-inflight-push-requests-bytes int
    	The sum of the request sizes in bytes of inflight push requests that this distributor can handle. This limit is per-distributor, not per-tenant. Additional requests will be rejected. 0 = unlimited.
  -distributor.instance-limits.max-ingestion-rate float
    	Max ingestion rate (samples/sec) that this distributor will accept. This limit is per-distributor, not per-tenant. Additional push requests will be rejected. Current ingestion rate is computed as exponentially weighted moving average, updated every second. 0 = unlimited.
  -distributor.max-exemplars-per-series-per-request int
    	[experimental] Maximum number of exemplars per series per request. 0 to disable limit in request. The exceeding exemplars are dropped.
  -distributor.max-otlp-request-size int
    	[experimental] Maximum OTLP request size in bytes that the distributors accept. Requests exceeding this limit are rejected. (default 104857600)
  -distributor.max-recv-msg-size int
    	Max message size in bytes that the distributors will accept for incoming push requests to the remote write API. If exceeded, the request will be rejected. (default 104857600)
  -distributor.max-request-pool-buffer-size int
    	[experimental] Max size of the pooled buffers used for marshaling write requests. If 0, no max size is enforced.
  -distributor.metric-relabeling-enabled
    	[experimental] Enable metric relabeling for the tenant. This configuration option can be used to forcefully disable metric relabeling on a per-tenant basis. (default true)
  -distributor.otel-created-timestamp-zero-ingestion-enabled
    	[experimental] Whether to enable translation of OTel start timestamps to Prometheus zero samples in the OTLP endpoint.
  -distributor.otel-metric-suffixes-enabled
    	Whether to enable automatic suffixes to names of metrics ingested through OTLP.
  -distributor.otel-promote-resource-attributes comma-separated-list-of-strings
    	[experimental] Optionally specify OTel resource attributes to promote to labels.
  -distributor.remote-timeout duration
    	Timeout for downstream ingesters. (default 2s)
  -distributor.request-burst-size int
    	Per-tenant allowed push request burst size. 0 to disable.
  -distributor.request-rate-limit float
    	Per-tenant push request rate limit in requests per second. 0 to disable.
  -distributor.retry-after-header.enabled
    	Enables inclusion of the Retry-After header in the response: true includes it for client retry guidance, false omits it. (default true)
  -distributor.retry-after-header.max-backoff duration
    	Minimum duration of the Retry-After HTTP header in responses to 429/5xx errors. Must be greater than or equal to 1s. Backoff is calculated as MinBackoff*2^(RetryAttempt-1) seconds with random jitter of 50% in either direction. RetryAttempt is the value of the Retry-Attempt HTTP header. (default 1m36s)
  -distributor.retry-after-header.min-backoff duration
    	Minimum duration of the Retry-After HTTP header in responses to 429/5xx errors. Must be greater than or equal to 1s. Backoff is calculated as MinBackoff*2^(RetryAttempt-1) seconds with random jitter of 50% in either direction. RetryAttempt is the value of the Retry-Attempt HTTP header. (default 6s)
  -distributor.reusable-ingester-push-workers int
    	Number of pre-allocated workers used to forward push requests to the ingesters. If 0, no workers will be used and a new goroutine will be spawned for each ingester push request. If not enough workers available, new goroutine will be spawned. (Note: this is a performance optimization, not a limiting feature.) (default 2000)
  -distributor.ring.consul.acl-token string
    	ACL Token used to interact with Consul.
  -distributor.ring.consul.cas-retry-delay duration
    	Maximum duration to wait before retrying a Compare And Swap (CAS) operation. (default 1s)
  -distributor.ring.consul.client-timeout duration
    	HTTP timeout when talking to Consul (default 20s)
  -distributor.ring.consul.consistent-reads
    	Enable consistent reads to Consul.
  -distributor.ring.consul.hostname string
    	Hostname and port of Consul. (default "localhost:8500")
  -distributor.ring.consul.watch-burst-size int
    	Burst size used in rate limit. Values less than 1 are treated as 1. (default 1)
  -distributor.ring.consul.watch-rate-limit float
    	Rate limit when watching key or prefix in Consul, in requests per second. 0 disables the rate limit. (default 1)
  -distributor.ring.etcd.dial-timeout duration
    	The dial timeout for the etcd connection. (default 10s)
  -distributor.ring.etcd.endpoints string
    	The etcd endpoints to connect to.
  -distributor.ring.etcd.max-retries int
    	The maximum number of retries to do for failed ops. (default 10)
  -distributor.ring.etcd.password string
    	Etcd password.
  -distributor.ring.etcd.tls-ca-path string
    	Path to the CA certificates to validate server certificate against. If not set, the host's root CA certificates are used.
  -distributor.ring.etcd.tls-cert-path string
    	Path to the client certificate, which will be used for authenticating with the server. Also requires the key path to be configured.
  -distributor.ring.etcd.tls-cipher-suites string
    	Override the default cipher suite list (separated by commas).
  -distributor.ring.etcd.tls-enabled
    	Enable TLS.
  -distributor.ring.etcd.tls-insecure-skip-verify
    	Skip validating server certificate.
  -distributor.ring.etcd.tls-key-path string
    	Path to the key for the client certificate. Also requires the client certificate to be configured.
  -distributor.ring.etcd.tls-min-version string
    	Override the default minimum TLS version. Allowed values: VersionTLS10, VersionTLS11, VersionTLS12, VersionTLS13
  -distributor.ring.etcd.tls-server-name string
    	Override the expected name on the server certificate.
  -distributor.ring.etcd.username string
    	Etcd username.
  -distributor.ring.heartbeat-period duration
    	Period at which to heartbeat to the ring. 0 = disabled. (default 15s)
  -distributor.ring.heartbeat-timeout duration
    	The heartbeat timeout after which distributors are considered unhealthy within the ring. 0 = never (timeout disabled). (default 1m0s)
  -distributor.ring.instance-addr string
    	IP address to advertise in the ring. Default is auto-detected.
  -distributor.ring.instance-enable-ipv6
    	Enable using a IPv6 instance address. (default false)
  -distributor.ring.instance-id string
    	Instance ID to register in the ring. (default "<hostname>")
  -distributor.ring.instance-interface-names string
    	List of network interface names to look up when finding the instance IP address. (default [<private network interfaces>])
  -distributor.ring.instance-port int
    	Port to advertise in the ring (defaults to -server.grpc-listen-port).
  -distributor.ring.multi.mirror-enabled
    	Mirror writes to secondary store.
  -distributor.ring.multi.mirror-timeout duration
    	Timeout for storing value to secondary store. (default 2s)
  -distributor.ring.multi.primary string
    	Primary backend storage used by multi-client.
  -distributor.ring.multi.secondary string
    	Secondary backend storage used by multi-client.
  -distributor.ring.prefix string
    	The prefix for the keys in the store. Should end with a /. (default "collectors/")
  -distributor.ring.store string
    	Backend storage to use for the ring. Supported values are: consul, etcd, inmemory, memberlist, multi. (default "memberlist")
  -distributor.service-overload-status-code-on-rate-limit-enabled
    	[experimental] If enabled, rate limit errors will be reported to the client with HTTP status code 529 (Service is overloaded). If disabled, status code 429 (Too Many Requests) is used. Enabling -distributor.retry-after-header.enabled before utilizing this option is strongly recommended as it helps prevent premature request retries by the client.
  -distributor.write-requests-buffer-pooling-enabled
    	[experimental] Enable pooling of buffers used for marshaling write requests. (default true)
  -enable-go-runtime-metrics
    	Set to true to enable all Go runtime metrics, such as go_sched_* and go_memstats_*.
  -flusher.exit-after-flush
    	Stop after flush has finished. If false, process will keep running, doing nothing. (default true)
  -h
    	Print basic help.
  -help
    	Print basic help.
  -help-all
    	Print help, also including advanced and experimental parameters.
  -http.alertmanager-http-prefix string
    	HTTP URL path under which the Alertmanager ui and api will be served. (default "/alertmanager")
  -http.prometheus-http-prefix string
    	HTTP URL path under which the Prometheus api will be served. (default "/prometheus")
  -ingest-storage.enabled
    	True to enable the ingestion via object storage.
  -ingest-storage.ingestion-partition-tenant-shard-size int
    	[experimental] The number of partitions a tenant's data should be sharded to when using the ingest storage. Tenants are sharded across partitions using shuffle-sharding. 0 disables shuffle sharding and tenant is sharded across all partitions.
  -ingest-storage.kafka.address string
    	The Kafka backend address.
  -ingest-storage.kafka.auto-create-topic-default-partitions int
    	When auto-creation of Kafka topic is enabled and this value is positive, Kafka's num.partitions configuration option is set on Kafka brokers with this value when Mimir component that uses Kafka starts. This configuration option specifies the default number of partitions that the Kafka broker uses for auto-created topics. Note that this is a Kafka-cluster wide setting, and applies to any auto-created topic. If the setting of num.partitions fails, Mimir proceeds anyways, but auto-created topics could have an incorrect number of partitions.
  -ingest-storage.kafka.auto-create-topic-enabled
    	Enable auto-creation of Kafka topic if it doesn't exist. (default true)
  -ingest-storage.kafka.client-id string
    	The Kafka client ID.
  -ingest-storage.kafka.consume-from-position-at-startup string
    	From which position to start consuming the partition at startup. Supported options: last-offset, start, end, timestamp. (default "last-offset")
  -ingest-storage.kafka.consume-from-timestamp-at-startup int
    	Milliseconds timestamp after which the consumption of the partition starts at startup. Only applies when consume-from-position-at-startup is timestamp
  -ingest-storage.kafka.consumer-group string
    	The consumer group used by the consumer to track the last consumed offset. The consumer group must be different for each ingester. If the configured consumer group contains the '<partition>' placeholder, it is replaced with the actual partition ID owned by the ingester. When empty (recommended), Mimir uses the ingester instance ID to guarantee uniqueness.
  -ingest-storage.kafka.consumer-group-offset-commit-interval duration
    	How frequently a consumer should commit the consumed offset to Kafka. The last committed offset is used at startup to continue the consumption from where it was left. (default 1s)
  -ingest-storage.kafka.dial-timeout duration
    	The maximum time allowed to open a connection to a Kafka broker. (default 2s)
  -ingest-storage.kafka.ingestion-concurrency-batch-size int
    	The number of timeseries to batch together before ingesting to the TSDB head. Only use this setting when -ingest-storage.kafka.ingestion-concurrency-max is greater than 0. (default 150)
  -ingest-storage.kafka.ingestion-concurrency-estimated-bytes-per-sample int
    	The estimated number of bytes a sample has at time of ingestion. This value is used to estimate the timeseries without decompressing them. Only use this setting when -ingest-storage.kafka.ingestion-concurrency-max is greater than 0. (default 500)
  -ingest-storage.kafka.ingestion-concurrency-max int
    	The maximum number of concurrent ingestion streams to the TSDB head. Every tenant has their own set of streams. 0 to disable.
  -ingest-storage.kafka.ingestion-concurrency-queue-capacity int
    	The number of batches to prepare and queue to ingest to the TSDB head. Only use this setting when -ingest-storage.kafka.ingestion-concurrency-max is greater than 0. (default 5)
  -ingest-storage.kafka.ingestion-concurrency-target-flushes-per-shard int
    	The expected number of times to ingest timeseries to the TSDB head after batching. With fewer flushes, the overhead of splitting up the work is higher than the benefit of parallelization. Only use this setting when -ingest-storage.kafka.ingestion-concurrency-max is greater than 0. (default 80)
  -ingest-storage.kafka.last-produced-offset-poll-interval duration
    	How frequently to poll the last produced offset, used to enforce strong read consistency. (default 1s)
  -ingest-storage.kafka.last-produced-offset-retry-timeout duration
    	How long to retry a failed request to get the last produced offset. (default 10s)
  -ingest-storage.kafka.max-buffered-bytes int
    	The maximum number of buffered records ready to be processed. This limit applies to the sum of all inflight requests. Set to 0 to disable the limit. (default 100000000)
  -ingest-storage.kafka.max-consumer-lag-at-startup duration
    	The guaranteed maximum lag before a consumer is considered to have caught up reading from a partition at startup, becomes ACTIVE in the hash ring and passes the readiness check. Set both -ingest-storage.kafka.target-consumer-lag-at-startup and -ingest-storage.kafka.max-consumer-lag-at-startup to 0 to disable waiting for maximum consumer lag being honored at startup. (default 15s)
  -ingest-storage.kafka.ongoing-fetch-concurrency int
    	The number of concurrent fetch requests that the ingester makes when reading data continuously from Kafka after startup. Is disabled unless ingest-storage.kafka.startup-fetch-concurrency is greater than 0. 0 to disable.
  -ingest-storage.kafka.producer-max-buffered-bytes int
    	The maximum size of (uncompressed) buffered and unacknowledged produced records sent to Kafka. The produce request fails once this limit is reached. This limit is per Kafka client. 0 to disable the limit. (default 1073741824)
  -ingest-storage.kafka.producer-max-record-size-bytes int
    	The maximum size of a Kafka record data that should be generated by the producer. An incoming write request larger than this size is split into multiple Kafka records. We strongly recommend to not change this setting unless for testing purposes. (default 15983616)
  -ingest-storage.kafka.sasl-password string
    	The password used to authenticate to Kafka using the SASL plain mechanism. To enable SASL, configure both the username and password.
  -ingest-storage.kafka.sasl-username string
    	The username used to authenticate to Kafka using the SASL plain mechanism. To enable SASL, configure both the username and password.
  -ingest-storage.kafka.startup-fetch-concurrency int
    	The number of concurrent fetch requests that the ingester makes when reading data from Kafka during startup. 0 to disable.
  -ingest-storage.kafka.target-consumer-lag-at-startup duration
    	The best-effort maximum lag a consumer tries to achieve at startup. Set both -ingest-storage.kafka.target-consumer-lag-at-startup and -ingest-storage.kafka.max-consumer-lag-at-startup to 0 to disable waiting for maximum consumer lag being honored at startup. (default 2s)
  -ingest-storage.kafka.topic string
    	The Kafka topic name.
  -ingest-storage.kafka.use-compressed-bytes-as-fetch-max-bytes
    	When enabled, the fetch request MaxBytes field is computed using the compressed size of previous records. When disabled, MaxBytes is computed using uncompressed bytes. Different Kafka implementations interpret MaxBytes differently. (default true)
  -ingest-storage.kafka.wait-strong-read-consistency-timeout duration
    	The maximum allowed for a read requests processed by an ingester to wait until strong read consistency is enforced. 0 to disable the timeout. (default 20s)
  -ingest-storage.kafka.write-clients int
    	The number of Kafka clients used by producers. When the configured number of clients is greater than 1, partitions are sharded among Kafka clients. A higher number of clients may provide higher write throughput at the cost of additional Metadata requests pressure to Kafka. (default 1)
  -ingest-storage.kafka.write-timeout duration
    	How long to wait for an incoming write request to be successfully committed to the Kafka backend. (default 10s)
  -ingest-storage.migration.distributor-send-to-ingesters-enabled
    	When both this option and ingest storage are enabled, distributors write to both Kafka and ingesters. A write request is considered successful only when written to both backends.
  -ingest-storage.read-consistency string
    	[experimental] The default consistency level to enforce for queries when using the ingest storage. Supports values: strong, eventual. (default "eventual")
  -ingester.active-series-custom-trackers value
    	Additional active series metrics, matching the provided matchers. Matchers should be in form <name>:<matcher>, like 'foobar:{foo="bar"}'. Multiple matchers can be provided either providing the flag multiple times or providing multiple semicolon-separated values to a single flag.
  -ingester.active-series-metrics-enabled
    	Enable tracking of active series and export them as metrics. (default true)
  -ingester.active-series-metrics-idle-timeout duration
    	After what time a series is considered to be inactive. (default 20m0s)
  -ingester.active-series-metrics-update-period duration
    	How often to update active series metrics. (default 1m0s)
  -ingester.client.backoff-max-period duration
    	Maximum delay when backing off. (default 10s)
  -ingester.client.backoff-min-period duration
    	Minimum delay when backing off. (default 100ms)
  -ingester.client.backoff-on-ratelimits
    	Enable backoff and retry when we hit rate limits.
  -ingester.client.backoff-retries int
    	Number of times to backoff and retry before failing. (default 10)
  -ingester.client.connect-backoff-base-delay duration
    	Initial backoff delay after first connection failure. Only relevant if ConnectTimeout > 0. (default 1s)
  -ingester.client.connect-backoff-max-delay duration
    	Maximum backoff delay when establishing a connection. Only relevant if ConnectTimeout > 0. (default 5s)
  -ingester.client.connect-timeout duration
    	The maximum amount of time to establish a connection. A value of 0 means default gRPC client connect timeout and backoff. (default 5s)
  -ingester.client.grpc-client-rate-limit float
    	Rate limit for gRPC client; 0 means disabled.
  -ingester.client.grpc-client-rate-limit-burst int
    	Rate limit burst for gRPC client.
  -ingester.client.grpc-compression string
    	Use compression when sending messages. Supported values are: 'gzip', 'snappy', 's2' and '' (disable compression)
  -ingester.client.grpc-max-recv-msg-size int
    	gRPC client max receive message size (bytes). (default 104857600)
  -ingester.client.grpc-max-send-msg-size int
    	gRPC client max send message size (bytes). (default 104857600)
  -ingester.client.initial-connection-window-size value
    	[experimental] Initial connection window size. Values less than the default are not supported and are ignored. Setting this to a value other than the default disables the BDP estimator. (default 63KiB1023B)
  -ingester.client.initial-stream-window-size value
    	[experimental] Initial stream window size. Values less than the default are not supported and are ignored. Setting this to a value other than the default disables the BDP estimator. (default 63KiB1023B)
  -ingester.client.tls-ca-path string
    	Path to the CA certificates to validate server certificate against. If not set, the host's root CA certificates are used.
  -ingester.client.tls-cert-path string
    	Path to the client certificate, which will be used for authenticating with the server. Also requires the key path to be configured.
  -ingester.client.tls-cipher-suites string
    	Override the default cipher suite list (separated by commas).
  -ingester.client.tls-enabled
    	Enable TLS in the gRPC client. This flag needs to be enabled when any other TLS flag is set. If set to false, insecure connection to gRPC server will be used.
  -ingester.client.tls-insecure-skip-verify
    	Skip validating server certificate.
  -ingester.client.tls-key-path string
    	Path to the key for the client certificate. Also requires the client certificate to be configured.
  -ingester.client.tls-min-version string
    	Override the default minimum TLS version. Allowed values: VersionTLS10, VersionTLS11, VersionTLS12, VersionTLS13
  -ingester.client.tls-server-name string
    	Override the expected name on the server certificate.
  -ingester.error-sample-rate int
    	Each error will be logged once in this many times. Use 0 to log all of them. (default 10)
  -ingester.ignore-ooo-exemplars
    	[experimental] Whether to ignore exemplars with out-of-order timestamps. If enabled, exemplars with out-of-order timestamps are silently dropped, otherwise they cause partial errors.
  -ingester.ignore-series-limit-for-metric-names string
    	Comma-separated list of metric names, for which the -ingester.max-global-series-per-metric limit will be ignored. Does not affect the -ingester.max-global-series-per-user limit.
  -ingester.instance-limits.max-inflight-push-requests int
    	Max inflight push requests that this ingester can handle (across all tenants). Additional requests will be rejected. 0 = unlimited. (default 30000)
  -ingester.instance-limits.max-inflight-push-requests-bytes int
    	The sum of the request sizes in bytes of inflight push requests that this ingester can handle. This limit is per-ingester, not per-tenant. Additional requests will be rejected. 0 = unlimited.
  -ingester.instance-limits.max-ingestion-rate float
    	Max ingestion rate (samples/sec) that ingester will accept. This limit is per-ingester, not per-tenant. Additional push requests will be rejected. Current ingestion rate is computed as exponentially weighted moving average, updated every second. 0 = unlimited.
  -ingester.instance-limits.max-series int
    	Max series that this ingester can hold (across all tenants). Requests to create additional series will be rejected. 0 = unlimited.
  -ingester.instance-limits.max-tenants int
    	Max tenants that this ingester can hold. Requests from additional tenants will be rejected. 0 = unlimited.
  -ingester.log-utilization-based-limiter-cpu-samples
    	[experimental] Enable logging of utilization based limiter CPU samples.
  -ingester.max-global-exemplars-per-user int
    	[experimental] The maximum number of exemplars in memory, across the cluster. 0 to disable exemplars ingestion.
  -ingester.max-global-metadata-per-metric int
    	The maximum number of metadata per metric, across the cluster. 0 to disable.
  -ingester.max-global-metadata-per-user int
    	The maximum number of in-memory metrics with metadata per tenant, across the cluster. 0 to disable.
  -ingester.max-global-series-per-metric int
    	The maximum number of in-memory series per metric name, across the cluster before replication. 0 to disable.
  -ingester.max-global-series-per-user int
    	The maximum number of in-memory series per tenant, across the cluster before replication. 0 to disable. (default 150000)
  -ingester.metadata-retain-period duration
    	Period at which metadata we have not seen will remain in memory before being deleted. (default 10m0s)
  -ingester.native-histograms-ingestion-enabled
    	[experimental] Enable ingestion of native histogram samples. If false, native histogram samples are ignored without an error. To query native histograms with query-sharding enabled make sure to set -query-frontend.query-result-response-format to 'protobuf'.
  -ingester.ooo-native-histograms-ingestion-enabled
    	[experimental] Enable experimental out-of-order native histogram ingestion. This only takes effect if the `-ingester.out-of-order-time-window` value is greater than zero and if `-ingester.native-histograms-ingestion-enabled = true`
  -ingester.out-of-order-blocks-external-label-enabled
    	[experimental] Whether the shipper should label out-of-order blocks with an external label before uploading them. Setting this label will compact out-of-order blocks separately from non-out-of-order blocks
  -ingester.out-of-order-time-window duration
    	[experimental] Non-zero value enables out-of-order support for most recent samples that are within the time window in relation to the TSDB's maximum time, i.e., within [db.maxTime-timeWindow, db.maxTime]). The ingester will need more memory as a factor of rate of out-of-order samples being ingested and the number of series that are getting out-of-order samples. If query falls into this window, cached results will use value from -query-frontend.results-cache-ttl-for-out-of-order-time-window option to specify TTL for resulting cache entry.
  -ingester.owned-series-update-interval duration
    	[experimental] How often to check for ring changes and possibly recompute owned series as a result of detected change. (default 15s)
  -ingester.partition-ring.consul.acl-token string
    	ACL Token used to interact with Consul.
  -ingester.partition-ring.consul.cas-retry-delay duration
    	Maximum duration to wait before retrying a Compare And Swap (CAS) operation. (default 1s)
  -ingester.partition-ring.consul.client-timeout duration
    	HTTP timeout when talking to Consul (default 20s)
  -ingester.partition-ring.consul.consistent-reads
    	Enable consistent reads to Consul.
  -ingester.partition-ring.consul.hostname string
    	Hostname and port of Consul. (default "localhost:8500")
  -ingester.partition-ring.consul.watch-burst-size int
    	Burst size used in rate limit. Values less than 1 are treated as 1. (default 1)
  -ingester.partition-ring.consul.watch-rate-limit float
    	Rate limit when watching key or prefix in Consul, in requests per second. 0 disables the rate limit. (default 1)
  -ingester.partition-ring.delete-inactive-partition-after duration
    	How long to wait before an INACTIVE partition is eligible for deletion. The partition is deleted only if it has been in INACTIVE state for at least the configured duration and it has no owners registered. A value of 0 disables partitions deletion. (default 13h0m0s)
  -ingester.partition-ring.etcd.dial-timeout duration
    	The dial timeout for the etcd connection. (default 10s)
  -ingester.partition-ring.etcd.endpoints string
    	The etcd endpoints to connect to.
  -ingester.partition-ring.etcd.max-retries int
    	The maximum number of retries to do for failed ops. (default 10)
  -ingester.partition-ring.etcd.password string
    	Etcd password.
  -ingester.partition-ring.etcd.tls-ca-path string
    	Path to the CA certificates to validate server certificate against. If not set, the host's root CA certificates are used.
  -ingester.partition-ring.etcd.tls-cert-path string
    	Path to the client certificate, which will be used for authenticating with the server. Also requires the key path to be configured.
  -ingester.partition-ring.etcd.tls-cipher-suites string
    	Override the default cipher suite list (separated by commas).
  -ingester.partition-ring.etcd.tls-enabled
    	Enable TLS.
  -ingester.partition-ring.etcd.tls-insecure-skip-verify
    	Skip validating server certificate.
  -ingester.partition-ring.etcd.tls-key-path string
    	Path to the key for the client certificate. Also requires the client certificate to be configured.
  -ingester.partition-ring.etcd.tls-min-version string
    	Override the default minimum TLS version. Allowed values: VersionTLS10, VersionTLS11, VersionTLS12, VersionTLS13
  -ingester.partition-ring.etcd.tls-server-name string
    	Override the expected name on the server certificate.
  -ingester.partition-ring.etcd.username string
    	Etcd username.
  -ingester.partition-ring.min-partition-owners-count int
    	Minimum number of owners to wait before a PENDING partition gets switched to ACTIVE. (default 1)
  -ingester.partition-ring.min-partition-owners-duration duration
    	How long the minimum number of owners are enforced before a PENDING partition gets switched to ACTIVE. (default 10s)
  -ingester.partition-ring.multi.mirror-enabled
    	Mirror writes to secondary store.
  -ingester.partition-ring.multi.mirror-timeout duration
    	Timeout for storing value to secondary store. (default 2s)
  -ingester.partition-ring.multi.primary string
    	Primary backend storage used by multi-client.
  -ingester.partition-ring.multi.secondary string
    	Secondary backend storage used by multi-client.
  -ingester.partition-ring.prefix string
    	The prefix for the keys in the store. Should end with a /. (default "collectors/")
  -ingester.partition-ring.store string
    	Backend storage to use for the ring. Supported values are: consul, etcd, inmemory, memberlist, multi. (default "memberlist")
  -ingester.push-circuit-breaker.cooldown-period duration
    	[experimental] How long the circuit breaker will stay in the open state before allowing some requests (default 10s)
  -ingester.push-circuit-breaker.enabled
    	[experimental] Enable circuit breaking when making requests to ingesters
  -ingester.push-circuit-breaker.failure-execution-threshold uint
    	[experimental] How many requests must have been executed in period for the circuit breaker to be eligible to open for the rate of failures (default 100)
  -ingester.push-circuit-breaker.failure-threshold-percentage uint
    	[experimental] Max percentage of requests that can fail over period before the circuit breaker opens (default 10)
  -ingester.push-circuit-breaker.initial-delay duration
    	[experimental] Duration, in seconds, after an initial request that an activated circuit breaker should wait before becoming effectively active. During this time, neither failures nor successes are counted.
  -ingester.push-circuit-breaker.request-timeout duration
    	[experimental] The maximum duration of an ingester's request before it triggers a timeout. This configuration is used for circuit breakers only, and its timeouts aren't reported as errors. (default 2s)
  -ingester.push-circuit-breaker.thresholding-period duration
    	[experimental] Moving window of time that the percentage of failed requests is computed over (default 1m0s)
  -ingester.rate-update-period duration
    	Period with which to update the per-tenant ingestion rates. (default 15s)
  -ingester.read-circuit-breaker.cooldown-period duration
    	[experimental] How long the circuit breaker will stay in the open state before allowing some requests (default 10s)
  -ingester.read-circuit-breaker.enabled
    	[experimental] Enable circuit breaking when making requests to ingesters
  -ingester.read-circuit-breaker.failure-execution-threshold uint
    	[experimental] How many requests must have been executed in period for the circuit breaker to be eligible to open for the rate of failures (default 100)
  -ingester.read-circuit-breaker.failure-threshold-percentage uint
    	[experimental] Max percentage of requests that can fail over period before the circuit breaker opens (default 10)
  -ingester.read-circuit-breaker.initial-delay duration
    	[experimental] Duration, in seconds, after an initial request that an activated circuit breaker should wait before becoming effectively active. During this time, neither failures nor successes are counted.
  -ingester.read-circuit-breaker.request-timeout duration
    	[experimental] The maximum duration of an ingester's request before it triggers a timeout. This configuration is used for circuit breakers only, and its timeouts aren't reported as errors. (default 30s)
  -ingester.read-circuit-breaker.thresholding-period duration
    	[experimental] Moving window of time that the percentage of failed requests is computed over (default 1m0s)
  -ingester.read-path-cpu-utilization-limit float
    	[experimental] CPU utilization limit, as CPU cores, for CPU/memory utilization based read request limiting. Use 0 to disable it.
  -ingester.read-path-memory-utilization-limit uint
    	[experimental] Memory limit, in bytes, for CPU/memory utilization based read request limiting. Use 0 to disable it.
  -ingester.ring.consul.acl-token string
    	ACL Token used to interact with Consul.
  -ingester.ring.consul.cas-retry-delay duration
    	Maximum duration to wait before retrying a Compare And Swap (CAS) operation. (default 1s)
  -ingester.ring.consul.client-timeout duration
    	HTTP timeout when talking to Consul (default 20s)
  -ingester.ring.consul.consistent-reads
    	Enable consistent reads to Consul.
  -ingester.ring.consul.hostname string
    	Hostname and port of Consul. (default "localhost:8500")
  -ingester.ring.consul.watch-burst-size int
    	Burst size used in rate limit. Values less than 1 are treated as 1. (default 1)
  -ingester.ring.consul.watch-rate-limit float
    	Rate limit when watching key or prefix in Consul, in requests per second. 0 disables the rate limit. (default 1)
  -ingester.ring.etcd.dial-timeout duration
    	The dial timeout for the etcd connection. (default 10s)
  -ingester.ring.etcd.endpoints string
    	The etcd endpoints to connect to.
  -ingester.ring.etcd.max-retries int
    	The maximum number of retries to do for failed ops. (default 10)
  -ingester.ring.etcd.password string
    	Etcd password.
  -ingester.ring.etcd.tls-ca-path string
    	Path to the CA certificates to validate server certificate against. If not set, the host's root CA certificates are used.
  -ingester.ring.etcd.tls-cert-path string
    	Path to the client certificate, which will be used for authenticating with the server. Also requires the key path to be configured.
  -ingester.ring.etcd.tls-cipher-suites string
    	Override the default cipher suite list (separated by commas).
  -ingester.ring.etcd.tls-enabled
    	Enable TLS.
  -ingester.ring.etcd.tls-insecure-skip-verify
    	Skip validating server certificate.
  -ingester.ring.etcd.tls-key-path string
    	Path to the key for the client certificate. Also requires the client certificate to be configured.
  -ingester.ring.etcd.tls-min-version string
    	Override the default minimum TLS version. Allowed values: VersionTLS10, VersionTLS11, VersionTLS12, VersionTLS13
  -ingester.ring.etcd.tls-server-name string
    	Override the expected name on the server certificate.
  -ingester.ring.etcd.username string
    	Etcd username.
  -ingester.ring.excluded-zones comma-separated-list-of-strings
    	Comma-separated list of zones to exclude from the ring. Instances in excluded zones will be filtered out from the ring. This option needs be set on ingesters, distributors, queriers, and rulers when running in microservices mode.
  -ingester.ring.final-sleep duration
    	Duration to sleep for before exiting, to ensure metrics are scraped.
  -ingester.ring.heartbeat-period duration
    	Period at which to heartbeat to the ring. 0 = disabled. (default 15s)
  -ingester.ring.heartbeat-timeout duration
    	The heartbeat timeout after which ingesters are skipped for reads/writes. 0 = never (timeout disabled). This option needs be set on ingesters, distributors, queriers, and rulers when running in microservices mode. (default 1m0s)
  -ingester.ring.instance-addr string
    	IP address to advertise in the ring. Default is auto-detected.
  -ingester.ring.instance-availability-zone string
    	The availability zone where this instance is running.
  -ingester.ring.instance-enable-ipv6
    	Enable using a IPv6 instance address. (default false)
  -ingester.ring.instance-id string
    	Instance ID to register in the ring. (default "<hostname>")
  -ingester.ring.instance-interface-names string
    	List of network interface names to look up when finding the instance IP address. (default [<private network interfaces>])
  -ingester.ring.instance-port int
    	Port to advertise in the ring (defaults to -server.grpc-listen-port).
  -ingester.ring.min-ready-duration duration
    	Minimum duration to wait after the internal readiness checks have passed but before succeeding the readiness endpoint. This is used to slowdown deployment controllers (eg. Kubernetes) after an instance is ready and before they proceed with a rolling update, to give the rest of the cluster instances enough time to receive ring updates. (default 15s)
  -ingester.ring.multi.mirror-enabled
    	Mirror writes to secondary store.
  -ingester.ring.multi.mirror-timeout duration
    	Timeout for storing value to secondary store. (default 2s)
  -ingester.ring.multi.primary string
    	Primary backend storage used by multi-client.
  -ingester.ring.multi.secondary string
    	Secondary backend storage used by multi-client.
  -ingester.ring.num-tokens int
    	Number of tokens for each ingester. (default 128)
  -ingester.ring.observe-period duration
    	Observe tokens after generating to resolve collisions. Useful when using gossiping ring.
  -ingester.ring.prefix string
    	The prefix for the keys in the store. Should end with a /. (default "collectors/")
  -ingester.ring.replication-factor int
    	Number of ingesters that each time series is replicated to. This option needs be set on ingesters, distributors, queriers, and rulers when running in microservices mode. (default 3)
  -ingester.ring.spread-minimizing-join-ring-in-order
    	True to allow this ingester registering tokens in the ring only after all previous ingesters (with ID lower than the current one) have already been registered. This configuration option is supported only when the token generation strategy is set to "spread-minimizing".
  -ingester.ring.spread-minimizing-zones comma-separated-list-of-strings
    	Comma-separated list of zones in which spread minimizing strategy is used for token generation. This value must include all zones in which ingesters are deployed, and must not change over time. This configuration is used only when "token-generation-strategy" is set to "spread-minimizing".
  -ingester.ring.store string
    	Backend storage to use for the ring. Supported values are: consul, etcd, inmemory, memberlist, multi. (default "memberlist")
  -ingester.ring.token-generation-strategy string
    	Specifies the strategy used for generating tokens for ingesters. Supported values are: random,spread-minimizing. (default "random")
  -ingester.ring.tokens-file-path string
    	File path where tokens are stored. If empty, tokens are not stored at shutdown and restored at startup. Must be empty if -ingester.ring.token-generation-strategy is set to "spread-minimizing".
  -ingester.ring.unregister-on-shutdown
    	Unregister from the ring upon clean shutdown. It can be useful to disable for rolling restarts with consistent naming. (default true)
  -ingester.ring.zone-awareness-enabled
    	True to enable the zone-awareness and replicate ingested samples across different availability zones. This option needs be set on ingesters, distributors, queriers, and rulers when running in microservices mode.
  -ingester.stream-chunks-when-using-blocks
    	Stream chunks from ingesters to queriers. (default true)
  -ingester.track-ingester-owned-series
    	[experimental] This option enables tracking of ingester-owned series based on ring state, even if -ingester.use-ingester-owned-series-for-limits is disabled.
  -ingester.tsdb-config-update-period duration
    	[experimental] Period with which to update the per-tenant TSDB configuration. (default 15s)
  -ingester.use-ingester-owned-series-for-limits
    	[experimental] When enabled, only series currently owned by ingester according to the ring are used when checking user per-tenant series limit.
  -log.format string
    	Output log messages in the given format. Valid formats: [logfmt, json] (default "logfmt")
  -log.level value
    	Only log messages with the given severity or above. Valid levels: [debug, info, warn, error] (default info)
  -log.rate-limit-enabled
    	[experimental] Use rate limited logger to reduce the number of logged messages per second.
  -log.rate-limit-logs-burst-size int
    	[experimental] Burst size, i.e., maximum number of messages that can be logged at once, temporarily exceeding the configured maximum logs per second. (default 1000)
  -log.rate-limit-logs-per-second float
    	[experimental] Maximum number of messages per second to be logged. (default 10000)
  -max-separate-metrics-groups-per-user int
    	[experimental] Maximum number of groups allowed per user by which specified distributor and ingester metrics can be further separated. (default 1000)
  -mem-ballast-size-bytes int
    	Size of memory ballast to allocate.
  -memberlist.abort-if-join-fails
    	If this node fails to join memberlist cluster, abort.
  -memberlist.acquire-writer-timeout duration
    	Timeout for acquiring one of the concurrent write slots. After this time, the message will be dropped. (default 250ms)
  -memberlist.advertise-addr string
    	Gossip address to advertise to other members in the cluster. Used for NAT traversal.
  -memberlist.advertise-port int
    	Gossip port to advertise to other members in the cluster. Used for NAT traversal. (default 7946)
  -memberlist.bind-addr string
    	IP address to listen on for gossip messages. Multiple addresses may be specified. Defaults to 0.0.0.0
  -memberlist.bind-port int
    	Port to listen on for gossip messages. (default 7946)
  -memberlist.broadcast-timeout-for-local-updates-on-shutdown duration
    	Timeout for broadcasting all remaining locally-generated updates to other nodes when shutting down. Only used if there are nodes left in the memberlist cluster, and only applies to locally-generated updates, not to broadcast messages that are result of incoming gossip updates. 0 = no timeout, wait until all locally-generated updates are sent. (default 10s)
  -memberlist.cluster-label string
    	The cluster label is an optional string to include in outbound packets and gossip streams. Other members in the memberlist cluster will discard any message whose label doesn't match the configured one, unless the 'cluster-label-verification-disabled' configuration option is set to true.
  -memberlist.cluster-label-verification-disabled
    	When true, memberlist doesn't verify that inbound packets and gossip streams have the cluster label matching the configured one. This verification should be disabled while rolling out the change to the configured cluster label in a live memberlist cluster.
  -memberlist.compression-enabled
    	Enable message compression. This can be used to reduce bandwidth usage at the cost of slightly more CPU utilization. (default true)
  -memberlist.dead-node-reclaim-time duration
    	How soon can dead node's name be reclaimed with new address. 0 to disable.
  -memberlist.gossip-interval duration
    	How often to gossip. (default 200ms)
  -memberlist.gossip-nodes int
    	How many nodes to gossip to. (default 3)
  -memberlist.gossip-to-dead-nodes-time duration
    	How long to keep gossiping to dead nodes, to give them chance to refute their death. (default 30s)
  -memberlist.join string
    	Other cluster members to join. Can be specified multiple times. It can be an IP, hostname or an entry specified in the DNS Service Discovery format.
  -memberlist.leave-timeout duration
    	Timeout for leaving memberlist cluster. (default 20s)
  -memberlist.left-ingesters-timeout duration
    	How long to keep LEFT ingesters in the ring. (default 5m0s)
  -memberlist.max-concurrent-writes int
    	Maximum number of concurrent writes to other nodes. (default 3)
  -memberlist.max-join-backoff duration
    	Max backoff duration to join other cluster members. (default 1m0s)
  -memberlist.max-join-retries int
    	Max number of retries to join other cluster members. (default 10)
  -memberlist.message-history-buffer-bytes int
    	How much space to use for keeping received and sent messages in memory for troubleshooting (two buffers). 0 to disable.
  -memberlist.min-join-backoff duration
    	Min backoff duration to join other cluster members. (default 1s)
  -memberlist.nodename string
    	Name of the node in memberlist cluster. Defaults to hostname.
  -memberlist.notify-interval duration
    	How frequently to notify watchers when a key changes. Can reduce CPU activity in large memberlist deployments. 0 to notify without delay.
  -memberlist.packet-dial-timeout duration
    	Timeout used when connecting to other nodes to send packet. (default 2s)
  -memberlist.packet-write-timeout duration
    	Timeout for writing 'packet' data. (default 5s)
  -memberlist.pullpush-interval duration
    	How often to use pull/push sync. (default 30s)
  -memberlist.randomize-node-name
    	Add random suffix to the node name. (default true)
  -memberlist.rejoin-interval duration
    	If not 0, how often to rejoin the cluster. Occasional rejoin can help to fix the cluster split issue, and is harmless otherwise. For example when using only few components as a seed nodes (via -memberlist.join), then it's recommended to use rejoin. If -memberlist.join points to dynamic service that resolves to all gossiping nodes (eg. Kubernetes headless service), then rejoin is not needed.
  -memberlist.retransmit-factor int
    	Multiplication factor used when sending out messages (factor * log(N+1)). (default 4)
  -memberlist.stream-timeout duration
    	The timeout for establishing a connection with a remote node, and for read/write operations. (default 2s)
  -memberlist.tls-ca-path string
    	Path to the CA certificates to validate server certificate against. If not set, the host's root CA certificates are used.
  -memberlist.tls-cert-path string
    	Path to the client certificate, which will be used for authenticating with the server. Also requires the key path to be configured.
  -memberlist.tls-cipher-suites string
    	Override the default cipher suite list (separated by commas).
  -memberlist.tls-enabled
    	Enable TLS on the memberlist transport layer.
  -memberlist.tls-insecure-skip-verify
    	Skip validating server certificate.
  -memberlist.tls-key-path string
    	Path to the key for the client certificate. Also requires the client certificate to be configured.
  -memberlist.tls-min-version string
    	Override the default minimum TLS version. Allowed values: VersionTLS10, VersionTLS11, VersionTLS12, VersionTLS13
  -memberlist.tls-server-name string
    	Override the expected name on the server certificate.
  -memberlist.transport-debug
    	Log debug transport messages. Note: global log.level must be at debug level as well.
  -modules
    	List available values that can be used as target.
  -overrides-exporter.enabled-metrics comma-separated-list-of-strings
    	Comma-separated list of metrics to include in the exporter. Allowed metric names: ingestion_rate, ingestion_burst_size, max_global_series_per_user, max_global_series_per_metric, max_global_exemplars_per_user, max_fetched_chunks_per_query, max_fetched_series_per_query, max_fetched_chunk_bytes_per_query, ruler_max_rules_per_rule_group, ruler_max_rule_groups_per_tenant, max_global_metadata_per_user, max_global_metadata_per_metric, request_rate, request_burst_size, alertmanager_notification_rate_limit, alertmanager_max_dispatcher_aggregation_groups, alertmanager_max_alerts_count, alertmanager_max_alerts_size_bytes. (default ingestion_rate,ingestion_burst_size,max_global_series_per_user,max_global_series_per_metric,max_global_exemplars_per_user,max_fetched_chunks_per_query,max_fetched_series_per_query,max_fetched_chunk_bytes_per_query,ruler_max_rules_per_rule_group,ruler_max_rule_groups_per_tenant)
  -overrides-exporter.ring.consul.acl-token string
    	ACL Token used to interact with Consul.
  -overrides-exporter.ring.consul.cas-retry-delay duration
    	Maximum duration to wait before retrying a Compare And Swap (CAS) operation. (default 1s)
  -overrides-exporter.ring.consul.client-timeout duration
    	HTTP timeout when talking to Consul (default 20s)
  -overrides-exporter.ring.consul.consistent-reads
    	Enable consistent reads to Consul.
  -overrides-exporter.ring.consul.hostname string
    	Hostname and port of Consul. (default "localhost:8500")
  -overrides-exporter.ring.consul.watch-burst-size int
    	Burst size used in rate limit. Values less than 1 are treated as 1. (default 1)
  -overrides-exporter.ring.consul.watch-rate-limit float
    	Rate limit when watching key or prefix in Consul, in requests per second. 0 disables the rate limit. (default 1)
  -overrides-exporter.ring.enabled
    	Enable the ring used by override-exporters to deduplicate exported limit metrics.
  -overrides-exporter.ring.etcd.dial-timeout duration
    	The dial timeout for the etcd connection. (default 10s)
  -overrides-exporter.ring.etcd.endpoints string
    	The etcd endpoints to connect to.
  -overrides-exporter.ring.etcd.max-retries int
    	The maximum number of retries to do for failed ops. (default 10)
  -overrides-exporter.ring.etcd.password string
    	Etcd password.
  -overrides-exporter.ring.etcd.tls-ca-path string
    	Path to the CA certificates to validate server certificate against. If not set, the host's root CA certificates are used.
  -overrides-exporter.ring.etcd.tls-cert-path string
    	Path to the client certificate, which will be used for authenticating with the server. Also requires the key path to be configured.
  -overrides-exporter.ring.etcd.tls-cipher-suites string
    	Override the default cipher suite list (separated by commas).
  -overrides-exporter.ring.etcd.tls-enabled
    	Enable TLS.
  -overrides-exporter.ring.etcd.tls-insecure-skip-verify
    	Skip validating server certificate.
  -overrides-exporter.ring.etcd.tls-key-path string
    	Path to the key for the client certificate. Also requires the client certificate to be configured.
  -overrides-exporter.ring.etcd.tls-min-version string
    	Override the default minimum TLS version. Allowed values: VersionTLS10, VersionTLS11, VersionTLS12, VersionTLS13
  -overrides-exporter.ring.etcd.tls-server-name string
    	Override the expected name on the server certificate.
  -overrides-exporter.ring.etcd.username string
    	Etcd username.
  -overrides-exporter.ring.heartbeat-period duration
    	Period at which to heartbeat to the ring. 0 = disabled. (default 15s)
  -overrides-exporter.ring.heartbeat-timeout duration
    	The heartbeat timeout after which overrides-exporters are considered unhealthy within the ring. 0 = never (timeout disabled). (default 1m0s)
  -overrides-exporter.ring.instance-addr string
    	IP address to advertise in the ring. Default is auto-detected.
  -overrides-exporter.ring.instance-enable-ipv6
    	Enable using a IPv6 instance address. (default false)
  -overrides-exporter.ring.instance-id string
    	Instance ID to register in the ring. (default "<hostname>")
  -overrides-exporter.ring.instance-interface-names string
    	List of network interface names to look up when finding the instance IP address. (default [<private network interfaces>])
  -overrides-exporter.ring.instance-port int
    	Port to advertise in the ring (defaults to -server.grpc-listen-port).
  -overrides-exporter.ring.multi.mirror-enabled
    	Mirror writes to secondary store.
  -overrides-exporter.ring.multi.mirror-timeout duration
    	Timeout for storing value to secondary store. (default 2s)
  -overrides-exporter.ring.multi.primary string
    	Primary backend storage used by multi-client.
  -overrides-exporter.ring.multi.secondary string
    	Secondary backend storage used by multi-client.
  -overrides-exporter.ring.prefix string
    	The prefix for the keys in the store. Should end with a /. (default "collectors/")
  -overrides-exporter.ring.store string
    	Backend storage to use for the ring. Supported values are: consul, etcd, inmemory, memberlist, multi. (default "memberlist")
  -overrides-exporter.ring.wait-stability-max-duration duration
    	Maximum time to wait for ring stability at startup. If the overrides-exporter ring keeps changing after this period of time, it will start anyway. (default 5m0s)
  -overrides-exporter.ring.wait-stability-min-duration duration
    	Minimum time to wait for ring stability at startup, if set to positive value. Set to 0 to disable.
  -print.config
    	Print the config and exit.
  -querier.active-series-results-max-size-bytes int
    	[experimental] Maximum size of an active series or active native histogram series request result shard in bytes. 0 to disable. (default 419430400)
  -querier.cardinality-analysis-enabled
    	Enables endpoints used for cardinality analysis.
  -querier.default-evaluation-interval duration
    	The default evaluation interval or step size for subqueries. This config option should be set on query-frontend too when query sharding is enabled. (default 1m0s)
  -querier.dns-lookup-period duration
    	How often to query DNS for query-frontend or query-scheduler address. (default 10s)
  -querier.enable-query-engine-fallback
    	[experimental] If set to true and the Mimir query engine is in use, fall back to using the Prometheus query engine for any queries not supported by the Mimir query engine. (default true)
  -querier.frontend-address string
    	Address of the query-frontend component, in host:port format. If multiple query-frontends are running, the host should be a DNS resolving to all query-frontend instances. This option should be set only when query-scheduler component is not in use.
  -querier.frontend-client.backoff-max-period duration
    	Maximum delay when backing off. (default 10s)
  -querier.frontend-client.backoff-min-period duration
    	Minimum delay when backing off. (default 100ms)
  -querier.frontend-client.backoff-on-ratelimits
    	Enable backoff and retry when we hit rate limits.
  -querier.frontend-client.backoff-retries int
    	Number of times to backoff and retry before failing. (default 10)
  -querier.frontend-client.connect-backoff-base-delay duration
    	Initial backoff delay after first connection failure. Only relevant if ConnectTimeout > 0. (default 1s)
  -querier.frontend-client.connect-backoff-max-delay duration
    	Maximum backoff delay when establishing a connection. Only relevant if ConnectTimeout > 0. (default 5s)
  -querier.frontend-client.connect-timeout duration
    	The maximum amount of time to establish a connection. A value of 0 means default gRPC client connect timeout and backoff. (default 5s)
  -querier.frontend-client.grpc-client-rate-limit float
    	Rate limit for gRPC client; 0 means disabled.
  -querier.frontend-client.grpc-client-rate-limit-burst int
    	Rate limit burst for gRPC client.
  -querier.frontend-client.grpc-compression string
    	Use compression when sending messages. Supported values are: 'gzip', 'snappy', 's2' and '' (disable compression)
  -querier.frontend-client.grpc-max-recv-msg-size int
    	gRPC client max receive message size (bytes). (default 104857600)
  -querier.frontend-client.grpc-max-send-msg-size int
    	gRPC client max send message size (bytes). (default 104857600)
  -querier.frontend-client.initial-connection-window-size value
    	[experimental] Initial connection window size. Values less than the default are not supported and are ignored. Setting this to a value other than the default disables the BDP estimator. (default 63KiB1023B)
  -querier.frontend-client.initial-stream-window-size value
    	[experimental] Initial stream window size. Values less than the default are not supported and are ignored. Setting this to a value other than the default disables the BDP estimator. (default 63KiB1023B)
  -querier.frontend-client.tls-ca-path string
    	Path to the CA certificates to validate server certificate against. If not set, the host's root CA certificates are used.
  -querier.frontend-client.tls-cert-path string
    	Path to the client certificate, which will be used for authenticating with the server. Also requires the key path to be configured.
  -querier.frontend-client.tls-cipher-suites string
    	Override the default cipher suite list (separated by commas).
  -querier.frontend-client.tls-enabled
    	Enable TLS in the gRPC client. This flag needs to be enabled when any other TLS flag is set. If set to false, insecure connection to gRPC server will be used.
  -querier.frontend-client.tls-insecure-skip-verify
    	Skip validating server certificate.
  -querier.frontend-client.tls-key-path string
    	Path to the key for the client certificate. Also requires the client certificate to be configured.
  -querier.frontend-client.tls-min-version string
    	Override the default minimum TLS version. Allowed values: VersionTLS10, VersionTLS11, VersionTLS12, VersionTLS13
  -querier.frontend-client.tls-server-name string
    	Override the expected name on the server certificate.
  -querier.id string
    	Querier ID, sent to the query-frontend to identify requests from the same querier. Defaults to hostname.
  -querier.label-names-and-values-results-max-size-bytes int
    	Maximum size in bytes of distinct label names and values. When querier receives response from ingester, it merges the response with responses from other ingesters. This maximum size limit is applied to the merged(distinct) results. If the limit is reached, an error is returned. (default 419430400)
  -querier.label-values-max-cardinality-label-names-per-request int
    	Maximum number of label names allowed to be queried in a single /api/v1/cardinality/label_values API call. (default 100)
  -querier.lookback-delta duration
    	Time since the last sample after which a time series is considered stale and ignored by expression evaluations. This config option should be set on query-frontend too when query sharding is enabled. (default 5m0s)
  -querier.max-concurrent int
    	The number of workers running in each querier process. This setting limits the maximum number of concurrent queries in each querier. The minimum value is four; lower values are ignored and set to the minimum (default 20)
  -querier.max-estimated-fetched-chunks-per-query-multiplier float
    	[experimental] Maximum number of chunks estimated to be fetched in a single query from ingesters and store-gateways, as a multiple of -querier.max-fetched-chunks-per-query. This limit is enforced in the querier. Must be greater than or equal to 1, or 0 to disable.
  -querier.max-estimated-memory-consumption-per-query uint
    	[experimental] The maximum estimated memory a single query can consume at once, in bytes. This limit is only enforced when Mimir's query engine is in use. This limit is enforced in the querier. 0 to disable.
  -querier.max-fetched-chunk-bytes-per-query int
    	The maximum size of all chunks in bytes that a query can fetch from ingesters and store-gateways. This limit is enforced in the querier and ruler. 0 to disable.
  -querier.max-fetched-chunks-per-query int
    	Maximum number of chunks that can be fetched in a single query from ingesters and store-gateways. This limit is enforced in the querier, ruler and store-gateway. 0 to disable. (default 2000000)
  -querier.max-fetched-series-per-query int
    	The maximum number of unique series for which a query can fetch samples from ingesters and store-gateways. This limit is enforced in the querier, ruler and store-gateway. 0 to disable
  -querier.max-outstanding-requests-per-tenant int
    	Maximum number of outstanding requests per tenant per frontend; requests beyond this error with HTTP 429. (default 100)
  -querier.max-partial-query-length duration
    	Limit the time range for partial queries at the querier level.
  -querier.max-query-lookback duration
    	Limit how long back data (series and metadata) can be queried, up until <lookback> duration ago. This limit is enforced in the query-frontend, querier and ruler for instant, range and remote read queries. For metadata queries like series, label names, label values queries the limit is enforced in the querier and ruler. If the requested time range is outside the allowed range, the request will not fail but will be manipulated to only query data within the allowed time range. 0 to disable.
  -querier.max-query-parallelism int
    	Maximum number of split (by time) or partial (by shard) queries that will be scheduled in parallel by the query-frontend for a single input query. This limit is introduced to have a fairer query scheduling and avoid a single query over a large time range saturating all available queriers. (default 14)
  -querier.max-samples int
    	Maximum number of samples a single query can load into memory. This config option should be set on query-frontend too when query sharding is enabled. (default 50000000)
  -querier.mimir-query-engine.enable-aggregation-operations
    	[experimental] Enable support for aggregation operations in the Mimir query engine. Only applies if the MQE is in use. (default true)
  -querier.mimir-query-engine.enable-binary-logical-operations
    	[experimental] Enable support for binary logical operations in the Mimir query engine. Only applies if the MQE is in use. (default true)
  -querier.mimir-query-engine.enable-histogram-quantile-function
    	[experimental] Enable support for the histogram_quantile function in the Mimir query engine. Only applies if the MQE is in use. (default true)
  -querier.mimir-query-engine.enable-scalar-scalar-binary-comparison-operations
    	[experimental] Enable support for binary comparison operations between two scalars in the Mimir query engine. Only applies if the MQE is in use. (default true)
  -querier.mimir-query-engine.enable-scalars
    	[experimental] Enable support for scalars in the Mimir query engine. Only applies if the MQE is in use. (default true)
  -querier.mimir-query-engine.enable-subqueries
    	[experimental] Enable support for subqueries in the Mimir query engine. Only applies if the MQE is in use. (default true)
  -querier.mimir-query-engine.enable-vector-scalar-binary-comparison-operations
    	[experimental] Enable support for binary comparison operations between a vector and a scalar in the Mimir query engine. Only applies if the MQE is in use. (default true)
  -querier.mimir-query-engine.enable-vector-vector-binary-comparison-operations
    	[experimental] Enable support for binary comparison operations between two vectors in the Mimir query engine. Only applies if the MQE is in use. (default true)
  -querier.minimize-ingester-requests
    	If true, when querying ingesters, only the minimum required ingesters required to reach quorum will be queried initially, with other ingesters queried only if needed due to failures from the initial set of ingesters. Enabling this option reduces resource consumption for the happy path at the cost of increased latency for the unhappy path. (default true)
  -querier.minimize-ingester-requests-hedging-delay duration
    	Delay before initiating requests to further ingesters when request minimization is enabled and the initially selected set of ingesters have not all responded. Ignored if -querier.minimize-ingester-requests is not enabled. (default 3s)
  -querier.promql-experimental-functions-enabled
    	[experimental] Enable experimental PromQL functions. This config option should be set on query-frontend too when query sharding is enabled.
  -querier.query-engine string
    	[experimental] Query engine to use, either 'prometheus' or 'mimir' (default "prometheus")
  -querier.query-ingesters-within duration
    	Maximum lookback beyond which queries are not sent to ingester. 0 means all queries are sent to ingester. (default 13h)
  -querier.query-store-after duration
    	The time after which a metric should be queried from storage and not just ingesters. 0 means all queries are sent to store. If this option is enabled, the time range of the query sent to the store-gateway will be manipulated to ensure the query end is not more recent than 'now - query-store-after'. (default 12h0m0s)
  -querier.response-streaming-enabled
    	[experimental] Enables streaming of responses from querier to query-frontend for response types that support it (currently only `active_series` responses do).
  -querier.scheduler-address string
    	Address of the query-scheduler component, in host:port format. The host should resolve to all query-scheduler instances. This option should be set only when query-scheduler component is in use and -query-scheduler.service-discovery-mode is set to 'dns'.
  -querier.scheduler-client.backoff-max-period duration
    	Maximum delay when backing off. (default 10s)
  -querier.scheduler-client.backoff-min-period duration
    	Minimum delay when backing off. (default 100ms)
  -querier.scheduler-client.backoff-on-ratelimits
    	Enable backoff and retry when we hit rate limits.
  -querier.scheduler-client.backoff-retries int
    	Number of times to backoff and retry before failing. (default 10)
  -querier.scheduler-client.connect-backoff-base-delay duration
    	Initial backoff delay after first connection failure. Only relevant if ConnectTimeout > 0. (default 1s)
  -querier.scheduler-client.connect-backoff-max-delay duration
    	Maximum backoff delay when establishing a connection. Only relevant if ConnectTimeout > 0. (default 5s)
  -querier.scheduler-client.connect-timeout duration
    	The maximum amount of time to establish a connection. A value of 0 means default gRPC client connect timeout and backoff. (default 5s)
  -querier.scheduler-client.grpc-client-rate-limit float
    	Rate limit for gRPC client; 0 means disabled.
  -querier.scheduler-client.grpc-client-rate-limit-burst int
    	Rate limit burst for gRPC client.
  -querier.scheduler-client.grpc-compression string
    	Use compression when sending messages. Supported values are: 'gzip', 'snappy', 's2' and '' (disable compression)
  -querier.scheduler-client.grpc-max-recv-msg-size int
    	gRPC client max receive message size (bytes). (default 104857600)
  -querier.scheduler-client.grpc-max-send-msg-size int
    	gRPC client max send message size (bytes). (default 104857600)
  -querier.scheduler-client.initial-connection-window-size value
    	[experimental] Initial connection window size. Values less than the default are not supported and are ignored. Setting this to a value other than the default disables the BDP estimator. (default 63KiB1023B)
  -querier.scheduler-client.initial-stream-window-size value
    	[experimental] Initial stream window size. Values less than the default are not supported and are ignored. Setting this to a value other than the default disables the BDP estimator. (default 63KiB1023B)
  -querier.scheduler-client.tls-ca-path string
    	Path to the CA certificates to validate server certificate against. If not set, the host's root CA certificates are used.
  -querier.scheduler-client.tls-cert-path string
    	Path to the client certificate, which will be used for authenticating with the server. Also requires the key path to be configured.
  -querier.scheduler-client.tls-cipher-suites string
    	Override the default cipher suite list (separated by commas).
  -querier.scheduler-client.tls-enabled
    	Enable TLS in the gRPC client. This flag needs to be enabled when any other TLS flag is set. If set to false, insecure connection to gRPC server will be used.
  -querier.scheduler-client.tls-insecure-skip-verify
    	Skip validating server certificate.
  -querier.scheduler-client.tls-key-path string
    	Path to the key for the client certificate. Also requires the client certificate to be configured.
  -querier.scheduler-client.tls-min-version string
    	Override the default minimum TLS version. Allowed values: VersionTLS10, VersionTLS11, VersionTLS12, VersionTLS13
  -querier.scheduler-client.tls-server-name string
    	Override the expected name on the server certificate.
  -querier.shuffle-sharding-ingesters-enabled
    	Fetch in-memory series from the minimum set of required ingesters, selecting only ingesters which may have received series since -querier.query-ingesters-within. If this setting is false or -querier.query-ingesters-within is '0', queriers always query all ingesters (ingesters shuffle sharding on read path is disabled). (default true)
  -querier.store-gateway-client.tls-ca-path string
    	Path to the CA certificates to validate server certificate against. If not set, the host's root CA certificates are used.
  -querier.store-gateway-client.tls-cert-path string
    	Path to the client certificate, which will be used for authenticating with the server. Also requires the key path to be configured.
  -querier.store-gateway-client.tls-cipher-suites string
    	Override the default cipher suite list (separated by commas).
  -querier.store-gateway-client.tls-enabled
    	Enable TLS for gRPC client connecting to store-gateway.
  -querier.store-gateway-client.tls-insecure-skip-verify
    	Skip validating server certificate.
  -querier.store-gateway-client.tls-key-path string
    	Path to the key for the client certificate. Also requires the client certificate to be configured.
  -querier.store-gateway-client.tls-min-version string
    	Override the default minimum TLS version. Allowed values: VersionTLS10, VersionTLS11, VersionTLS12, VersionTLS13
  -querier.store-gateway-client.tls-server-name string
    	Override the expected name on the server certificate.
  -querier.streaming-chunks-per-ingester-buffer-size uint
    	Number of series to buffer per ingester when streaming chunks from ingesters. (default 256)
  -querier.streaming-chunks-per-store-gateway-buffer-size uint
    	Number of series to buffer per store-gateway when streaming chunks from store-gateways. (default 256)
  -querier.timeout duration
    	The timeout for a query. This config option should be set on query-frontend too when query sharding is enabled. This also applies to queries evaluated by the ruler (internally or remotely). (default 2m0s)
  -query-frontend.active-series-write-timeout duration
    	[experimental] Timeout for writing active series responses. 0 means the value from `-server.http-write-timeout` is used. (default 5m0s)
  -query-frontend.align-queries-with-step
    	Mutate incoming queries to align their start and end with their step to improve result caching.
  -query-frontend.block-promql-experimental-functions
    	[experimental] True to control access to specific PromQL experimental functions per tenant.
  -query-frontend.cache-errors
    	[experimental] Cache non-transient errors from queries.
  -query-frontend.cache-results
    	Cache query results.
  -query-frontend.cache-unaligned-requests
    	Cache requests that are not step-aligned.
  -query-frontend.downstream-url string
    	URL of downstream Prometheus.
  -query-frontend.enabled-promql-experimental-functions comma-separated-list-of-strings
    	[experimental] Enable certain experimental PromQL functions, which are subject to being changed or removed at any time, on a per-tenant basis. Defaults to empty which means all experimental functions are disabled. Set to 'all' to enable all experimental functions.
  -query-frontend.grpc-client-config.backoff-max-period duration
    	Maximum delay when backing off. (default 10s)
  -query-frontend.grpc-client-config.backoff-min-period duration
    	Minimum delay when backing off. (default 100ms)
  -query-frontend.grpc-client-config.backoff-on-ratelimits
    	Enable backoff and retry when we hit rate limits.
  -query-frontend.grpc-client-config.backoff-retries int
    	Number of times to backoff and retry before failing. (default 10)
  -query-frontend.grpc-client-config.connect-backoff-base-delay duration
    	Initial backoff delay after first connection failure. Only relevant if ConnectTimeout > 0. (default 1s)
  -query-frontend.grpc-client-config.connect-backoff-max-delay duration
    	Maximum backoff delay when establishing a connection. Only relevant if ConnectTimeout > 0. (default 5s)
  -query-frontend.grpc-client-config.connect-timeout duration
    	The maximum amount of time to establish a connection. A value of 0 means default gRPC client connect timeout and backoff. (default 5s)
  -query-frontend.grpc-client-config.grpc-client-rate-limit float
    	Rate limit for gRPC client; 0 means disabled.
  -query-frontend.grpc-client-config.grpc-client-rate-limit-burst int
    	Rate limit burst for gRPC client.
  -query-frontend.grpc-client-config.grpc-compression string
    	Use compression when sending messages. Supported values are: 'gzip', 'snappy', 's2' and '' (disable compression)
  -query-frontend.grpc-client-config.grpc-max-recv-msg-size int
    	gRPC client max receive message size (bytes). (default 104857600)
  -query-frontend.grpc-client-config.grpc-max-send-msg-size int
    	gRPC client max send message size (bytes). (default 104857600)
  -query-frontend.grpc-client-config.initial-connection-window-size value
    	[experimental] Initial connection window size. Values less than the default are not supported and are ignored. Setting this to a value other than the default disables the BDP estimator. (default 63KiB1023B)
  -query-frontend.grpc-client-config.initial-stream-window-size value
    	[experimental] Initial stream window size. Values less than the default are not supported and are ignored. Setting this to a value other than the default disables the BDP estimator. (default 63KiB1023B)
  -query-frontend.grpc-client-config.tls-ca-path string
    	Path to the CA certificates to validate server certificate against. If not set, the host's root CA certificates are used.
  -query-frontend.grpc-client-config.tls-cert-path string
    	Path to the client certificate, which will be used for authenticating with the server. Also requires the key path to be configured.
  -query-frontend.grpc-client-config.tls-cipher-suites string
    	Override the default cipher suite list (separated by commas).
  -query-frontend.grpc-client-config.tls-enabled
    	Enable TLS in the gRPC client. This flag needs to be enabled when any other TLS flag is set. If set to false, insecure connection to gRPC server will be used.
  -query-frontend.grpc-client-config.tls-insecure-skip-verify
    	Skip validating server certificate.
  -query-frontend.grpc-client-config.tls-key-path string
    	Path to the key for the client certificate. Also requires the client certificate to be configured.
  -query-frontend.grpc-client-config.tls-min-version string
    	Override the default minimum TLS version. Allowed values: VersionTLS10, VersionTLS11, VersionTLS12, VersionTLS13
  -query-frontend.grpc-client-config.tls-server-name string
    	Override the expected name on the server certificate.
  -query-frontend.instance-addr string
    	IP address to advertise to the querier (via scheduler) (default is auto-detected from network interfaces).
  -query-frontend.instance-enable-ipv6
    	Enable using a IPv6 instance address (default false).
  -query-frontend.instance-interface-names string
    	List of network interface names to look up when finding the instance IP address. This address is sent to query-scheduler and querier, which uses it to send the query response back to query-frontend. (default [<private network interfaces>])
  -query-frontend.instance-port int
    	Port to advertise to querier (via scheduler) (defaults to server.grpc-listen-port).
  -query-frontend.log-queries-longer-than duration
    	Log queries that are slower than the specified duration. Set to 0 to disable. Set to < 0 to enable on all queries.
  -query-frontend.log-query-request-headers comma-separated-list-of-strings
    	Comma-separated list of request header names to include in query logs. Applies to both query stats and slow queries logs.
  -query-frontend.max-body-size int
    	Max body size for downstream prometheus. (default 10485760)
  -query-frontend.max-cache-freshness duration
    	Most recent allowed cacheable result per-tenant, to prevent caching very recent results that might still be in flux. (default 10m)
  -query-frontend.max-queriers-per-tenant int
    	Maximum number of queriers that can handle requests for a single tenant. If set to 0 or value higher than number of available queriers, *all* queriers will handle requests for the tenant. Each frontend (or query-scheduler, if used) will select the same set of queriers for the same tenant (given that all queriers are connected to all frontends / query-schedulers). This option only works with queriers connecting to the query-frontend / query-scheduler, not when using downstream URL.
  -query-frontend.max-query-expression-size-bytes int
    	Max size of the raw query, in bytes. This limit is enforced by the query-frontend for instant, range and remote read queries. 0 to not apply a limit to the size of the query.
  -query-frontend.max-retries-per-request int
    	Maximum number of retries for a single request; beyond this, the downstream error is returned. (default 5)
  -query-frontend.max-total-query-length duration
    	Limit the total query time range (end - start time). This limit is enforced in the query-frontend on the received instant, range or remote read query.
  -query-frontend.not-running-timeout duration
    	Maximum time to wait for the query-frontend to become ready before rejecting requests received before the frontend was ready. 0 to disable (i.e. fail immediately if a request is received while the frontend is still starting up) (default 2s)
  -query-frontend.parallelize-shardable-queries
    	True to enable query sharding.
  -query-frontend.prune-queries
    	[experimental] True to enable pruning dead code (eg. expressions that cannot produce any results) and simplifying expressions (eg. expressions that can be evaluated immediately) in queries.
  -query-frontend.querier-forget-delay duration
    	[experimental] If a querier disconnects without sending notification about graceful shutdown, the query-frontend will keep the querier in the tenant's shard until the forget delay has passed. This feature is useful to reduce the blast radius when shuffle-sharding is enabled.
  -query-frontend.query-result-response-format string
    	Format to use when retrieving query results from queriers. Supported values: json, protobuf (default "protobuf")
  -query-frontend.query-sharding-max-regexp-size-bytes int
    	Disable query sharding for any query containing a regular expression matcher longer than the configured number of bytes. 0 to disable the limit. (default 4096)
  -query-frontend.query-sharding-max-sharded-queries int
    	The max number of sharded queries that can be run for a given received query. 0 to disable limit. (default 128)
  -query-frontend.query-sharding-target-series-per-shard uint
    	How many series a single sharded partial query should load at most. This is not a strict requirement guaranteed to be honoured by query sharding, but a hint given to the query sharding when the query execution is initially planned. 0 to disable cardinality-based hints.
  -query-frontend.query-sharding-total-shards int
    	The amount of shards to use when doing parallelisation via query sharding by tenant. 0 to disable query sharding for tenant. Query sharding implementation will adjust the number of query shards based on compactor shards. This allows querier to not search the blocks which cannot possibly have the series for given query shard. (default 16)
  -query-frontend.query-stats-enabled
    	False to disable query statistics tracking. When enabled, a message with some statistics is logged for every query. (default true)
  -query-frontend.results-cache-ttl duration
    	Time to live duration for cached query results. If query falls into out-of-order time window, -query-frontend.results-cache-ttl-for-out-of-order-time-window is used instead. (default 1w)
  -query-frontend.results-cache-ttl-for-cardinality-query duration
    	Time to live duration for cached cardinality query results. The value 0 disables the cache.
  -query-frontend.results-cache-ttl-for-errors duration
    	[experimental] Time to live duration for cached non-transient errors (default 5m)
  -query-frontend.results-cache-ttl-for-labels-query duration
    	Time to live duration for cached label names and label values query results. The value 0 disables the cache.
  -query-frontend.results-cache-ttl-for-out-of-order-time-window duration
    	Time to live duration for cached query results if query falls into out-of-order time window. This is lower than -query-frontend.results-cache-ttl so that incoming out-of-order samples are returned in the query results sooner. (default 10m)
  -query-frontend.results-cache.backend string
    	Backend for query-frontend results cache, if not empty. Supported values: memcached, redis.
  -query-frontend.results-cache.compression string
    	Enable cache compression, if not empty. Supported values are: snappy.
  -query-frontend.results-cache.memcached.addresses comma-separated-list-of-strings
    	Comma-separated list of memcached addresses. Each address can be an IP address, hostname, or an entry specified in the DNS Service Discovery format.
  -query-frontend.results-cache.memcached.connect-timeout duration
    	The connection timeout. (default 200ms)
  -query-frontend.results-cache.memcached.max-async-buffer-size int
    	The maximum number of enqueued asynchronous operations allowed. (default 25000)
  -query-frontend.results-cache.memcached.max-async-concurrency int
    	The maximum number of concurrent asynchronous operations can occur. (default 50)
  -query-frontend.results-cache.memcached.max-get-multi-batch-size int
    	The maximum number of keys a single underlying get operation should run. If more keys are specified, internally keys are split into multiple batches and fetched concurrently, honoring the max concurrency. If set to 0, the max batch size is unlimited. (default 100)
  -query-frontend.results-cache.memcached.max-get-multi-concurrency int
    	The maximum number of concurrent connections running get operations. If set to 0, concurrency is unlimited. (default 100)
  -query-frontend.results-cache.memcached.max-idle-connections int
    	The maximum number of idle connections that will be maintained per address. (default 100)
  -query-frontend.results-cache.memcached.max-item-size int
    	The maximum size of an item stored in memcached, in bytes. Bigger items are not stored. If set to 0, no maximum size is enforced. (default 1048576)
  -query-frontend.results-cache.memcached.min-idle-connections-headroom-percentage float
    	The minimum number of idle connections to keep open as a percentage (0-100) of the number of recently used idle connections. If negative, idle connections are kept open indefinitely. (default -1)
  -query-frontend.results-cache.memcached.read-buffer-size-bytes int
    	[experimental] The size of the read buffer (in bytes). The buffer is allocated for each connection to memcached. (default 4096)
  -query-frontend.results-cache.memcached.timeout duration
    	The socket read/write timeout. (default 200ms)
  -query-frontend.results-cache.memcached.tls-ca-path string
    	Path to the CA certificates to validate server certificate against. If not set, the host's root CA certificates are used.
  -query-frontend.results-cache.memcached.tls-cert-path string
    	Path to the client certificate, which will be used for authenticating with the server. Also requires the key path to be configured.
  -query-frontend.results-cache.memcached.tls-cipher-suites string
    	Override the default cipher suite list (separated by commas).
  -query-frontend.results-cache.memcached.tls-enabled
    	Enable connecting to Memcached with TLS.
  -query-frontend.results-cache.memcached.tls-insecure-skip-verify
    	Skip validating server certificate.
  -query-frontend.results-cache.memcached.tls-key-path string
    	Path to the key for the client certificate. Also requires the client certificate to be configured.
  -query-frontend.results-cache.memcached.tls-min-version string
    	Override the default minimum TLS version. Allowed values: VersionTLS10, VersionTLS11, VersionTLS12, VersionTLS13
  -query-frontend.results-cache.memcached.tls-server-name string
    	Override the expected name on the server certificate.
  -query-frontend.results-cache.memcached.write-buffer-size-bytes int
    	[experimental] The size of the write buffer (in bytes). The buffer is allocated for each connection to memcached. (default 4096)
  -query-frontend.results-cache.redis.connection-pool-size int
    	[deprecated] Maximum number of connections in the pool. (default 100)
  -query-frontend.results-cache.redis.connection-pool-timeout duration
    	[deprecated] Maximum duration to wait to get a connection from pool. (default 4s)
  -query-frontend.results-cache.redis.db int
    	[deprecated] Database index.
  -query-frontend.results-cache.redis.dial-timeout duration
    	[deprecated] Client dial timeout. (default 5s)
  -query-frontend.results-cache.redis.endpoint comma-separated-list-of-strings
    	[deprecated] Redis Server or Cluster configuration endpoint to use for caching. A comma-separated list of endpoints for Redis Cluster or Redis Sentinel.
  -query-frontend.results-cache.redis.idle-timeout duration
    	[deprecated] Amount of time after which client closes idle connections. (default 5m0s)
  -query-frontend.results-cache.redis.master-name string
    	[deprecated] Redis Sentinel master name. An empty string for Redis Server or Redis Cluster.
  -query-frontend.results-cache.redis.max-async-buffer-size int
    	[deprecated] The maximum number of enqueued asynchronous operations allowed. (default 25000)
  -query-frontend.results-cache.redis.max-async-concurrency int
    	[deprecated] The maximum number of concurrent asynchronous operations can occur. (default 50)
  -query-frontend.results-cache.redis.max-connection-age duration
    	[deprecated] Close connections older than this duration. If the value is zero, then the pool does not close connections based on age.
  -query-frontend.results-cache.redis.max-get-multi-batch-size int
    	[deprecated] The maximum size per batch for mget operations. (default 100)
  -query-frontend.results-cache.redis.max-get-multi-concurrency int
    	[deprecated] The maximum number of concurrent connections running get operations. If set to 0, concurrency is unlimited. (default 100)
  -query-frontend.results-cache.redis.max-item-size int
    	[deprecated] The maximum size of an item stored in Redis. Bigger items are not stored. If set to 0, no maximum size is enforced. (default 16777216)
  -query-frontend.results-cache.redis.min-idle-connections int
    	[deprecated] Minimum number of idle connections. (default 10)
  -query-frontend.results-cache.redis.password string
    	[deprecated] Password to use when connecting to Redis.
  -query-frontend.results-cache.redis.read-timeout duration
    	[deprecated] Client read timeout. (default 3s)
  -query-frontend.results-cache.redis.tls-ca-path string
    	[deprecated] Path to the CA certificates to validate server certificate against. If not set, the host's root CA certificates are used.
  -query-frontend.results-cache.redis.tls-cert-path string
    	[deprecated] Path to the client certificate, which will be used for authenticating with the server. Also requires the key path to be configured.
  -query-frontend.results-cache.redis.tls-cipher-suites string
    	[deprecated] Override the default cipher suite list (separated by commas).
  -query-frontend.results-cache.redis.tls-enabled
    	[deprecated] Enable connecting to Redis with TLS.
  -query-frontend.results-cache.redis.tls-insecure-skip-verify
    	[deprecated] Skip validating server certificate.
  -query-frontend.results-cache.redis.tls-key-path string
    	[deprecated] Path to the key for the client certificate. Also requires the client certificate to be configured.
  -query-frontend.results-cache.redis.tls-min-version string
    	[deprecated] Override the default minimum TLS version. Allowed values: VersionTLS10, VersionTLS11, VersionTLS12, VersionTLS13
  -query-frontend.results-cache.redis.tls-server-name string
    	[deprecated] Override the expected name on the server certificate.
  -query-frontend.results-cache.redis.username string
    	[deprecated] Username to use when connecting to Redis.
  -query-frontend.results-cache.redis.write-timeout duration
    	[deprecated] Client write timeout. (default 3s)
  -query-frontend.scheduler-address string
    	Address of the query-scheduler component, in host:port format. The host should resolve to all query-scheduler instances. This option should be set only when query-scheduler component is in use and -query-scheduler.service-discovery-mode is set to 'dns'.
  -query-frontend.scheduler-dns-lookup-period duration
    	How often to resolve the scheduler-address, in order to look for new query-scheduler instances. (default 10s)
  -query-frontend.scheduler-worker-concurrency int
    	Number of concurrent workers forwarding queries to single query-scheduler. (default 5)
  -query-frontend.shard-active-series-queries
    	[experimental] True to enable sharding of active series queries.
  -query-frontend.split-instant-queries-by-interval duration
    	[experimental] Split instant queries by an interval and execute in parallel. 0 to disable it.
  -query-frontend.split-queries-by-interval duration
    	Split range queries by an interval and execute in parallel. You should use a multiple of 24 hours to optimize querying blocks. 0 to disable it. (default 24h0m0s)
  -query-frontend.use-active-series-decoder
    	[experimental] Set to true to use the zero-allocation response decoder for active series queries.
  -query-scheduler.grpc-client-config.backoff-max-period duration
    	Maximum delay when backing off. (default 10s)
  -query-scheduler.grpc-client-config.backoff-min-period duration
    	Minimum delay when backing off. (default 100ms)
  -query-scheduler.grpc-client-config.backoff-on-ratelimits
    	Enable backoff and retry when we hit rate limits.
  -query-scheduler.grpc-client-config.backoff-retries int
    	Number of times to backoff and retry before failing. (default 10)
  -query-scheduler.grpc-client-config.connect-backoff-base-delay duration
    	Initial backoff delay after first connection failure. Only relevant if ConnectTimeout > 0. (default 1s)
  -query-scheduler.grpc-client-config.connect-backoff-max-delay duration
    	Maximum backoff delay when establishing a connection. Only relevant if ConnectTimeout > 0. (default 5s)
  -query-scheduler.grpc-client-config.connect-timeout duration
    	The maximum amount of time to establish a connection. A value of 0 means default gRPC client connect timeout and backoff. (default 5s)
  -query-scheduler.grpc-client-config.grpc-client-rate-limit float
    	Rate limit for gRPC client; 0 means disabled.
  -query-scheduler.grpc-client-config.grpc-client-rate-limit-burst int
    	Rate limit burst for gRPC client.
  -query-scheduler.grpc-client-config.grpc-compression string
    	Use compression when sending messages. Supported values are: 'gzip', 'snappy', 's2' and '' (disable compression)
  -query-scheduler.grpc-client-config.grpc-max-recv-msg-size int
    	gRPC client max receive message size (bytes). (default 104857600)
  -query-scheduler.grpc-client-config.grpc-max-send-msg-size int
    	gRPC client max send message size (bytes). (default 104857600)
  -query-scheduler.grpc-client-config.initial-connection-window-size value
    	[experimental] Initial connection window size. Values less than the default are not supported and are ignored. Setting this to a value other than the default disables the BDP estimator. (default 63KiB1023B)
  -query-scheduler.grpc-client-config.initial-stream-window-size value
    	[experimental] Initial stream window size. Values less than the default are not supported and are ignored. Setting this to a value other than the default disables the BDP estimator. (default 63KiB1023B)
  -query-scheduler.grpc-client-config.tls-ca-path string
    	Path to the CA certificates to validate server certificate against. If not set, the host's root CA certificates are used.
  -query-scheduler.grpc-client-config.tls-cert-path string
    	Path to the client certificate, which will be used for authenticating with the server. Also requires the key path to be configured.
  -query-scheduler.grpc-client-config.tls-cipher-suites string
    	Override the default cipher suite list (separated by commas).
  -query-scheduler.grpc-client-config.tls-enabled
    	Enable TLS in the gRPC client. This flag needs to be enabled when any other TLS flag is set. If set to false, insecure connection to gRPC server will be used.
  -query-scheduler.grpc-client-config.tls-insecure-skip-verify
    	Skip validating server certificate.
  -query-scheduler.grpc-client-config.tls-key-path string
    	Path to the key for the client certificate. Also requires the client certificate to be configured.
  -query-scheduler.grpc-client-config.tls-min-version string
    	Override the default minimum TLS version. Allowed values: VersionTLS10, VersionTLS11, VersionTLS12, VersionTLS13
  -query-scheduler.grpc-client-config.tls-server-name string
    	Override the expected name on the server certificate.
  -query-scheduler.max-outstanding-requests-per-tenant int
    	Maximum number of outstanding requests per tenant per query-scheduler. In-flight requests above this limit will fail with HTTP response status code 429. (default 100)
  -query-scheduler.max-used-instances int
    	The maximum number of query-scheduler instances to use, regardless how many replicas are running. This option can be set only when -query-scheduler.service-discovery-mode is set to 'ring'. 0 to use all available query-scheduler instances.
  -query-scheduler.querier-forget-delay duration
    	[experimental] If a querier disconnects without sending notification about graceful shutdown, the query-scheduler will keep the querier in the tenant's shard until the forget delay has passed. This feature is useful to reduce the blast radius when shuffle-sharding is enabled.
  -query-scheduler.ring.consul.acl-token string
    	ACL Token used to interact with Consul.
  -query-scheduler.ring.consul.cas-retry-delay duration
    	Maximum duration to wait before retrying a Compare And Swap (CAS) operation. (default 1s)
  -query-scheduler.ring.consul.client-timeout duration
    	HTTP timeout when talking to Consul (default 20s)
  -query-scheduler.ring.consul.consistent-reads
    	Enable consistent reads to Consul.
  -query-scheduler.ring.consul.hostname string
    	Hostname and port of Consul. (default "localhost:8500")
  -query-scheduler.ring.consul.watch-burst-size int
    	Burst size used in rate limit. Values less than 1 are treated as 1. (default 1)
  -query-scheduler.ring.consul.watch-rate-limit float
    	Rate limit when watching key or prefix in Consul, in requests per second. 0 disables the rate limit. (default 1)
  -query-scheduler.ring.etcd.dial-timeout duration
    	The dial timeout for the etcd connection. (default 10s)
  -query-scheduler.ring.etcd.endpoints string
    	The etcd endpoints to connect to.
  -query-scheduler.ring.etcd.max-retries int
    	The maximum number of retries to do for failed ops. (default 10)
  -query-scheduler.ring.etcd.password string
    	Etcd password.
  -query-scheduler.ring.etcd.tls-ca-path string
    	Path to the CA certificates to validate server certificate against. If not set, the host's root CA certificates are used.
  -query-scheduler.ring.etcd.tls-cert-path string
    	Path to the client certificate, which will be used for authenticating with the server. Also requires the key path to be configured.
  -query-scheduler.ring.etcd.tls-cipher-suites string
    	Override the default cipher suite list (separated by commas).
  -query-scheduler.ring.etcd.tls-enabled
    	Enable TLS.
  -query-scheduler.ring.etcd.tls-insecure-skip-verify
    	Skip validating server certificate.
  -query-scheduler.ring.etcd.tls-key-path string
    	Path to the key for the client certificate. Also requires the client certificate to be configured.
  -query-scheduler.ring.etcd.tls-min-version string
    	Override the default minimum TLS version. Allowed values: VersionTLS10, VersionTLS11, VersionTLS12, VersionTLS13
  -query-scheduler.ring.etcd.tls-server-name string
    	Override the expected name on the server certificate.
  -query-scheduler.ring.etcd.username string
    	Etcd username.
  -query-scheduler.ring.heartbeat-period duration
    	Period at which to heartbeat to the ring. 0 = disabled. (default 15s)
  -query-scheduler.ring.heartbeat-timeout duration
    	The heartbeat timeout after which query-schedulers are considered unhealthy within the ring. When query-scheduler ring-based service discovery is enabled, this option needs be set on query-schedulers, query-frontends and queriers. (default 1m0s)
  -query-scheduler.ring.instance-addr string
    	IP address to advertise in the ring. Default is auto-detected.
  -query-scheduler.ring.instance-enable-ipv6
    	Enable using a IPv6 instance address. (default false)
  -query-scheduler.ring.instance-id string
    	Instance ID to register in the ring. (default "<hostname>")
  -query-scheduler.ring.instance-interface-names string
    	List of network interface names to look up when finding the instance IP address. (default [<private network interfaces>])
  -query-scheduler.ring.instance-port int
    	Port to advertise in the ring (defaults to -server.grpc-listen-port).
  -query-scheduler.ring.multi.mirror-enabled
    	Mirror writes to secondary store.
  -query-scheduler.ring.multi.mirror-timeout duration
    	Timeout for storing value to secondary store. (default 2s)
  -query-scheduler.ring.multi.primary string
    	Primary backend storage used by multi-client.
  -query-scheduler.ring.multi.secondary string
    	Secondary backend storage used by multi-client.
  -query-scheduler.ring.prefix string
    	The prefix for the keys in the store. Should end with a /. (default "collectors/")
  -query-scheduler.ring.store string
    	Backend storage to use for the ring. Supported values are: consul, etcd, inmemory, memberlist, multi. (default "memberlist")
  -query-scheduler.service-discovery-mode string
    	[experimental] Service discovery mode that query-frontends and queriers use to find query-scheduler instances. When query-scheduler ring-based service discovery is enabled, this option needs be set on query-schedulers, query-frontends and queriers. Supported values are: dns, ring. (default "dns")
  -ruler-storage.azure.account-key string
    	Azure storage account key. If unset, Azure managed identities will be used for authentication instead.
  -ruler-storage.azure.account-name string
    	Azure storage account name
  -ruler-storage.azure.connection-string string
    	If `connection-string` is set, the value of `endpoint-suffix` will not be used. Use this method over `account-key` if you need to authenticate via a SAS token. Or if you use the Azurite emulator.
  -ruler-storage.azure.container-name string
    	Azure storage container name
  -ruler-storage.azure.endpoint-suffix string
    	Azure storage endpoint suffix without schema. The account name will be prefixed to this value to create the FQDN. If set to empty string, default endpoint suffix is used.
  -ruler-storage.azure.expect-continue-timeout duration
    	The time to wait for a server's first response headers after fully writing the request headers if the request has an Expect header. Set to 0 to send the request body immediately. (default 1s)
  -ruler-storage.azure.http.idle-conn-timeout duration
    	The time an idle connection remains idle before closing. (default 1m30s)
  -ruler-storage.azure.http.insecure-skip-verify
    	If the client connects to object storage via HTTPS and this option is enabled, the client accepts any certificate and hostname.
  -ruler-storage.azure.http.response-header-timeout duration
    	The amount of time the client waits for a server's response headers. (default 2m0s)
  -ruler-storage.azure.http.tls-ca-path string
    	Path to the Certificate Authority (CA) certificates to validate the server certificate. If not set, the host's root CA certificates are used.
  -ruler-storage.azure.http.tls-cert-path string
    	Path to the client certificate, which is used for authenticating with the server. This setting also requires you to configure the key path.
  -ruler-storage.azure.http.tls-key-path string
    	Path to the key for the client certificate. This setting also requires you to configure the client certificate.
  -ruler-storage.azure.http.tls-server-name string
    	Override the expected name on the server certificate.
  -ruler-storage.azure.max-connections-per-host int
    	Maximum number of connections per host. Set to 0 for no limit.
  -ruler-storage.azure.max-idle-connections int
    	Maximum number of idle (keep-alive) connections across all hosts. Set to 0 for no limit. (default 100)
  -ruler-storage.azure.max-idle-connections-per-host int
    	Maximum number of idle (keep-alive) connections to keep per-host. Set to 0 to use a built-in default value of 2. (default 100)
  -ruler-storage.azure.max-retries int
    	Number of retries for recoverable errors (default 20)
  -ruler-storage.azure.tls-handshake-timeout duration
    	Maximum time to wait for a TLS handshake. Set to 0 for no limit. (default 10s)
  -ruler-storage.azure.user-assigned-id string
    	User assigned managed identity. If empty, then System assigned identity is used.
  -ruler-storage.backend string
    	Backend storage to use. Supported backends are: s3, gcs, azure, swift, filesystem, local. (default "filesystem")
  -ruler-storage.cache.backend string
    	Backend for ruler storage cache, if not empty. The cache is supported for any storage backend except "local". Supported values: memcached, redis.
  -ruler-storage.cache.memcached.addresses comma-separated-list-of-strings
    	Comma-separated list of memcached addresses. Each address can be an IP address, hostname, or an entry specified in the DNS Service Discovery format.
  -ruler-storage.cache.memcached.connect-timeout duration
    	The connection timeout. (default 200ms)
  -ruler-storage.cache.memcached.max-async-buffer-size int
    	The maximum number of enqueued asynchronous operations allowed. (default 25000)
  -ruler-storage.cache.memcached.max-async-concurrency int
    	The maximum number of concurrent asynchronous operations can occur. (default 50)
  -ruler-storage.cache.memcached.max-get-multi-batch-size int
    	The maximum number of keys a single underlying get operation should run. If more keys are specified, internally keys are split into multiple batches and fetched concurrently, honoring the max concurrency. If set to 0, the max batch size is unlimited. (default 100)
  -ruler-storage.cache.memcached.max-get-multi-concurrency int
    	The maximum number of concurrent connections running get operations. If set to 0, concurrency is unlimited. (default 100)
  -ruler-storage.cache.memcached.max-idle-connections int
    	The maximum number of idle connections that will be maintained per address. (default 100)
  -ruler-storage.cache.memcached.max-item-size int
    	The maximum size of an item stored in memcached, in bytes. Bigger items are not stored. If set to 0, no maximum size is enforced. (default 1048576)
  -ruler-storage.cache.memcached.min-idle-connections-headroom-percentage float
    	The minimum number of idle connections to keep open as a percentage (0-100) of the number of recently used idle connections. If negative, idle connections are kept open indefinitely. (default -1)
  -ruler-storage.cache.memcached.read-buffer-size-bytes int
    	[experimental] The size of the read buffer (in bytes). The buffer is allocated for each connection to memcached. (default 4096)
  -ruler-storage.cache.memcached.timeout duration
    	The socket read/write timeout. (default 200ms)
  -ruler-storage.cache.memcached.tls-ca-path string
    	Path to the CA certificates to validate server certificate against. If not set, the host's root CA certificates are used.
  -ruler-storage.cache.memcached.tls-cert-path string
    	Path to the client certificate, which will be used for authenticating with the server. Also requires the key path to be configured.
  -ruler-storage.cache.memcached.tls-cipher-suites string
    	Override the default cipher suite list (separated by commas).
  -ruler-storage.cache.memcached.tls-enabled
    	Enable connecting to Memcached with TLS.
  -ruler-storage.cache.memcached.tls-insecure-skip-verify
    	Skip validating server certificate.
  -ruler-storage.cache.memcached.tls-key-path string
    	Path to the key for the client certificate. Also requires the client certificate to be configured.
  -ruler-storage.cache.memcached.tls-min-version string
    	Override the default minimum TLS version. Allowed values: VersionTLS10, VersionTLS11, VersionTLS12, VersionTLS13
  -ruler-storage.cache.memcached.tls-server-name string
    	Override the expected name on the server certificate.
  -ruler-storage.cache.memcached.write-buffer-size-bytes int
    	[experimental] The size of the write buffer (in bytes). The buffer is allocated for each connection to memcached. (default 4096)
  -ruler-storage.cache.redis.connection-pool-size int
    	[deprecated] Maximum number of connections in the pool. (default 100)
  -ruler-storage.cache.redis.connection-pool-timeout duration
    	[deprecated] Maximum duration to wait to get a connection from pool. (default 4s)
  -ruler-storage.cache.redis.db int
    	[deprecated] Database index.
  -ruler-storage.cache.redis.dial-timeout duration
    	[deprecated] Client dial timeout. (default 5s)
  -ruler-storage.cache.redis.endpoint comma-separated-list-of-strings
    	[deprecated] Redis Server or Cluster configuration endpoint to use for caching. A comma-separated list of endpoints for Redis Cluster or Redis Sentinel.
  -ruler-storage.cache.redis.idle-timeout duration
    	[deprecated] Amount of time after which client closes idle connections. (default 5m0s)
  -ruler-storage.cache.redis.master-name string
    	[deprecated] Redis Sentinel master name. An empty string for Redis Server or Redis Cluster.
  -ruler-storage.cache.redis.max-async-buffer-size int
    	[deprecated] The maximum number of enqueued asynchronous operations allowed. (default 25000)
  -ruler-storage.cache.redis.max-async-concurrency int
    	[deprecated] The maximum number of concurrent asynchronous operations can occur. (default 50)
  -ruler-storage.cache.redis.max-connection-age duration
    	[deprecated] Close connections older than this duration. If the value is zero, then the pool does not close connections based on age.
  -ruler-storage.cache.redis.max-get-multi-batch-size int
    	[deprecated] The maximum size per batch for mget operations. (default 100)
  -ruler-storage.cache.redis.max-get-multi-concurrency int
    	[deprecated] The maximum number of concurrent connections running get operations. If set to 0, concurrency is unlimited. (default 100)
  -ruler-storage.cache.redis.max-item-size int
    	[deprecated] The maximum size of an item stored in Redis. Bigger items are not stored. If set to 0, no maximum size is enforced. (default 16777216)
  -ruler-storage.cache.redis.min-idle-connections int
    	[deprecated] Minimum number of idle connections. (default 10)
  -ruler-storage.cache.redis.password string
    	[deprecated] Password to use when connecting to Redis.
  -ruler-storage.cache.redis.read-timeout duration
    	[deprecated] Client read timeout. (default 3s)
  -ruler-storage.cache.redis.tls-ca-path string
    	[deprecated] Path to the CA certificates to validate server certificate against. If not set, the host's root CA certificates are used.
  -ruler-storage.cache.redis.tls-cert-path string
    	[deprecated] Path to the client certificate, which will be used for authenticating with the server. Also requires the key path to be configured.
  -ruler-storage.cache.redis.tls-cipher-suites string
    	[deprecated] Override the default cipher suite list (separated by commas).
  -ruler-storage.cache.redis.tls-enabled
    	[deprecated] Enable connecting to Redis with TLS.
  -ruler-storage.cache.redis.tls-insecure-skip-verify
    	[deprecated] Skip validating server certificate.
  -ruler-storage.cache.redis.tls-key-path string
    	[deprecated] Path to the key for the client certificate. Also requires the client certificate to be configured.
  -ruler-storage.cache.redis.tls-min-version string
    	[deprecated] Override the default minimum TLS version. Allowed values: VersionTLS10, VersionTLS11, VersionTLS12, VersionTLS13
  -ruler-storage.cache.redis.tls-server-name string
    	[deprecated] Override the expected name on the server certificate.
  -ruler-storage.cache.redis.username string
    	[deprecated] Username to use when connecting to Redis.
  -ruler-storage.cache.redis.write-timeout duration
    	[deprecated] Client write timeout. (default 3s)
  -ruler-storage.cache.rule-group-enabled
    	[experimental] Enabling caching of rule group contents if a cache backend is configured.
  -ruler-storage.filesystem.dir string
    	Local filesystem storage directory. (default "ruler")
  -ruler-storage.gcs.bucket-name string
    	GCS bucket name
  -ruler-storage.gcs.expect-continue-timeout duration
    	The time to wait for a server's first response headers after fully writing the request headers if the request has an Expect header. Set to 0 to send the request body immediately. (default 1s)
  -ruler-storage.gcs.http.idle-conn-timeout duration
    	The time an idle connection remains idle before closing. (default 1m30s)
  -ruler-storage.gcs.http.insecure-skip-verify
    	If the client connects to object storage via HTTPS and this option is enabled, the client accepts any certificate and hostname.
  -ruler-storage.gcs.http.response-header-timeout duration
    	The amount of time the client waits for a server's response headers. (default 2m0s)
  -ruler-storage.gcs.http.tls-ca-path string
    	Path to the Certificate Authority (CA) certificates to validate the server certificate. If not set, the host's root CA certificates are used.
  -ruler-storage.gcs.http.tls-cert-path string
    	Path to the client certificate, which is used for authenticating with the server. This setting also requires you to configure the key path.
  -ruler-storage.gcs.http.tls-key-path string
    	Path to the key for the client certificate. This setting also requires you to configure the client certificate.
  -ruler-storage.gcs.http.tls-server-name string
    	Override the expected name on the server certificate.
  -ruler-storage.gcs.max-connections-per-host int
    	Maximum number of connections per host. Set to 0 for no limit.
  -ruler-storage.gcs.max-idle-connections int
    	Maximum number of idle (keep-alive) connections across all hosts. Set to 0 for no limit. (default 100)
  -ruler-storage.gcs.max-idle-connections-per-host int
    	Maximum number of idle (keep-alive) connections to keep per-host. Set to 0 to use a built-in default value of 2. (default 100)
  -ruler-storage.gcs.service-account string
    	JSON either from a Google Developers Console client_credentials.json file, or a Google Developers service account key. Needs to be valid JSON, not a filesystem path.
  -ruler-storage.gcs.tls-handshake-timeout duration
    	Maximum time to wait for a TLS handshake. Set to 0 for no limit. (default 10s)
  -ruler-storage.local.directory string
    	Directory to scan for rules
  -ruler-storage.s3.access-key-id string
    	S3 access key ID
  -ruler-storage.s3.bucket-lookup-type value
    	Bucket lookup style type, used to access bucket in S3-compatible service. Default is auto. Supported values are: auto, path, virtual-hosted.
  -ruler-storage.s3.bucket-name string
    	S3 bucket name
  -ruler-storage.s3.dualstack-enabled
    	[experimental] When enabled, direct all AWS S3 requests to the dual-stack IPv4/IPv6 endpoint for the configured region. (default true)
  -ruler-storage.s3.endpoint string
    	The S3 bucket endpoint. It could be an AWS S3 endpoint listed at https://docs.aws.amazon.com/general/latest/gr/s3.html or the address of an S3-compatible service in hostname:port format.
  -ruler-storage.s3.expect-continue-timeout duration
    	The time to wait for a server's first response headers after fully writing the request headers if the request has an Expect header. Set to 0 to send the request body immediately. (default 1s)
  -ruler-storage.s3.http.idle-conn-timeout duration
    	The time an idle connection remains idle before closing. (default 1m30s)
  -ruler-storage.s3.http.insecure-skip-verify
    	If the client connects to object storage via HTTPS and this option is enabled, the client accepts any certificate and hostname.
  -ruler-storage.s3.http.response-header-timeout duration
    	The amount of time the client waits for a server's response headers. (default 2m0s)
  -ruler-storage.s3.http.tls-ca-path string
    	Path to the Certificate Authority (CA) certificates to validate the server certificate. If not set, the host's root CA certificates are used.
  -ruler-storage.s3.http.tls-cert-path string
    	Path to the client certificate, which is used for authenticating with the server. This setting also requires you to configure the key path.
  -ruler-storage.s3.http.tls-key-path string
    	Path to the key for the client certificate. This setting also requires you to configure the client certificate.
  -ruler-storage.s3.http.tls-server-name string
    	Override the expected name on the server certificate.
  -ruler-storage.s3.insecure
    	If enabled, use http:// for the S3 endpoint instead of https://. This could be useful in local dev/test environments while using an S3-compatible backend storage, like Minio.
  -ruler-storage.s3.list-objects-version string
    	Use a specific version of the S3 list object API. Supported values are v1 or v2. Default is unset.
  -ruler-storage.s3.max-connections-per-host int
    	Maximum number of connections per host. Set to 0 for no limit.
  -ruler-storage.s3.max-idle-connections int
    	Maximum number of idle (keep-alive) connections across all hosts. Set to 0 for no limit. (default 100)
  -ruler-storage.s3.max-idle-connections-per-host int
    	Maximum number of idle (keep-alive) connections to keep per-host. Set to 0 to use a built-in default value of 2. (default 100)
  -ruler-storage.s3.native-aws-auth-enabled
    	[experimental] If enabled, it will use the default authentication methods of the AWS SDK for go based on known environment variables and known AWS config files.
  -ruler-storage.s3.part-size uint
    	[experimental] The minimum file size in bytes used for multipart uploads. If 0, the value is optimally computed for each object.
  -ruler-storage.s3.region string
    	S3 region. If unset, the client will issue a S3 GetBucketLocation API call to autodetect it.
  -ruler-storage.s3.secret-access-key string
    	S3 secret access key
  -ruler-storage.s3.send-content-md5
    	[experimental] If enabled, a Content-MD5 header is sent with S3 Put Object requests. Consumes more resources to compute the MD5, but may improve compatibility with object storage services that do not support checksums.
  -ruler-storage.s3.session-token string
    	S3 session token
  -ruler-storage.s3.signature-version string
    	The signature version to use for authenticating against S3. Supported values are: v4, v2. (default "v4")
  -ruler-storage.s3.sse.kms-encryption-context string
    	KMS Encryption Context used for object encryption. It expects JSON formatted string.
  -ruler-storage.s3.sse.kms-key-id string
    	KMS Key ID used to encrypt objects in S3
  -ruler-storage.s3.sse.type string
    	Enable AWS Server Side Encryption. Supported values: SSE-KMS, SSE-S3.
  -ruler-storage.s3.storage-class string
    	[experimental] The S3 storage class to use, not set by default. Details can be found at https://aws.amazon.com/s3/storage-classes/. Supported values are: STANDARD, REDUCED_REDUNDANCY, GLACIER, STANDARD_IA, ONEZONE_IA, INTELLIGENT_TIERING, DEEP_ARCHIVE, OUTPOSTS, GLACIER_IR, SNOW, EXPRESS_ONEZONE
  -ruler-storage.s3.sts-endpoint string
    	Accessing S3 resources using temporary, secure credentials provided by AWS Security Token Service.
  -ruler-storage.s3.tls-handshake-timeout duration
    	Maximum time to wait for a TLS handshake. Set to 0 for no limit. (default 10s)
  -ruler-storage.s3.trace.enabled
    	When enabled, low-level S3 HTTP operation information is logged at the debug level.
  -ruler-storage.storage-prefix string
    	Prefix for all objects stored in the backend storage. For simplicity, it may only contain digits and English alphabet letters.
  -ruler-storage.swift.application-credential-id string
    	OpenStack Swift application credential id
  -ruler-storage.swift.application-credential-name string
    	OpenStack Swift application credential name
  -ruler-storage.swift.application-credential-secret string
    	OpenStack Swift application credential secret
  -ruler-storage.swift.auth-url string
    	OpenStack Swift authentication URL
  -ruler-storage.swift.auth-version int
    	OpenStack Swift authentication API version. 0 to autodetect.
  -ruler-storage.swift.connect-timeout duration
    	Time after which a connection attempt is aborted. (default 10s)
  -ruler-storage.swift.container-name string
    	Name of the OpenStack Swift container to put chunks in.
  -ruler-storage.swift.domain-id string
    	OpenStack Swift user's domain ID.
  -ruler-storage.swift.domain-name string
    	OpenStack Swift user's domain name.
  -ruler-storage.swift.max-retries int
    	Max retries on requests error. (default 3)
  -ruler-storage.swift.password string
    	OpenStack Swift API key.
  -ruler-storage.swift.project-domain-id string
    	ID of the OpenStack Swift project's domain (v3 auth only), only needed if it differs the from user domain.
  -ruler-storage.swift.project-domain-name string
    	Name of the OpenStack Swift project's domain (v3 auth only), only needed if it differs from the user domain.
  -ruler-storage.swift.project-id string
    	OpenStack Swift project ID (v2,v3 auth only).
  -ruler-storage.swift.project-name string
    	OpenStack Swift project name (v2,v3 auth only).
  -ruler-storage.swift.region-name string
    	OpenStack Swift Region to use (v2,v3 auth only).
  -ruler-storage.swift.request-timeout duration
    	Time after which an idle request is aborted. The timeout watchdog is reset each time some data is received, so the timeout triggers after X time no data is received on a request. (default 5s)
  -ruler-storage.swift.user-domain-id string
    	OpenStack Swift user's domain ID.
  -ruler-storage.swift.user-domain-name string
    	OpenStack Swift user's domain name.
  -ruler-storage.swift.user-id string
    	OpenStack Swift user ID.
  -ruler-storage.swift.username string
    	OpenStack Swift username.
  -ruler.alerting-rules-evaluation-enabled
    	Controls whether alerting rules evaluation is enabled. This configuration option can be used to forcefully disable alerting rules evaluation on a per-tenant basis. (default true)
  -ruler.alertmanager-client.basic-auth-password string
    	HTTP Basic authentication password. It overrides the password set in the URL (if any).
  -ruler.alertmanager-client.basic-auth-username string
    	HTTP Basic authentication username. It overrides the username set in the URL (if any).
  -ruler.alertmanager-client.oauth.client_id string
    	OAuth2 client ID. Enables the use of OAuth2 for authenticating with Alertmanager.
  -ruler.alertmanager-client.oauth.client_secret string
    	OAuth2 client secret.
  -ruler.alertmanager-client.oauth.scopes comma-separated-list-of-strings
    	Optional scopes to include with the token request.
  -ruler.alertmanager-client.oauth.token_url string
    	Endpoint used to fetch access token.
  -ruler.alertmanager-client.proxy-url string
    	Optional HTTP, HTTPS via CONNECT, or SOCKS5 proxy URL to route requests through. Applies to all requests, including auxiliary traffic, such as OAuth token requests.
  -ruler.alertmanager-client.tls-ca-path string
    	Path to the CA certificates to validate server certificate against. If not set, the host's root CA certificates are used.
  -ruler.alertmanager-client.tls-cert-path string
    	Path to the client certificate, which will be used for authenticating with the server. Also requires the key path to be configured.
  -ruler.alertmanager-client.tls-cipher-suites string
    	Override the default cipher suite list (separated by commas).
  -ruler.alertmanager-client.tls-enabled
    	Enable TLS for gRPC client connecting to alertmanager. (default true)
  -ruler.alertmanager-client.tls-insecure-skip-verify
    	Skip validating server certificate.
  -ruler.alertmanager-client.tls-key-path string
    	Path to the key for the client certificate. Also requires the client certificate to be configured.
  -ruler.alertmanager-client.tls-min-version string
    	Override the default minimum TLS version. Allowed values: VersionTLS10, VersionTLS11, VersionTLS12, VersionTLS13
  -ruler.alertmanager-client.tls-server-name string
    	Override the expected name on the server certificate.
  -ruler.alertmanager-refresh-interval duration
    	How long to wait between refreshing DNS resolutions of Alertmanager hosts. (default 1m0s)
  -ruler.alertmanager-url string
    	Comma-separated list of URL(s) of the Alertmanager(s) to send notifications to. Each URL is treated as a separate group. Multiple Alertmanagers in HA per group can be supported by using DNS service discovery format, comprehensive of the scheme. Basic auth is supported as part of the URL.
  -ruler.client.backoff-max-period duration
    	Maximum delay when backing off. (default 10s)
  -ruler.client.backoff-min-period duration
    	Minimum delay when backing off. (default 100ms)
  -ruler.client.backoff-on-ratelimits
    	Enable backoff and retry when we hit rate limits.
  -ruler.client.backoff-retries int
    	Number of times to backoff and retry before failing. (default 10)
  -ruler.client.connect-backoff-base-delay duration
    	Initial backoff delay after first connection failure. Only relevant if ConnectTimeout > 0. (default 1s)
  -ruler.client.connect-backoff-max-delay duration
    	Maximum backoff delay when establishing a connection. Only relevant if ConnectTimeout > 0. (default 5s)
  -ruler.client.connect-timeout duration
    	The maximum amount of time to establish a connection. A value of 0 means default gRPC client connect timeout and backoff. (default 5s)
  -ruler.client.grpc-client-rate-limit float
    	Rate limit for gRPC client; 0 means disabled.
  -ruler.client.grpc-client-rate-limit-burst int
    	Rate limit burst for gRPC client.
  -ruler.client.grpc-compression string
    	Use compression when sending messages. Supported values are: 'gzip', 'snappy', 's2' and '' (disable compression)
  -ruler.client.grpc-max-recv-msg-size int
    	gRPC client max receive message size (bytes). (default 104857600)
  -ruler.client.grpc-max-send-msg-size int
    	gRPC client max send message size (bytes). (default 104857600)
  -ruler.client.initial-connection-window-size value
    	[experimental] Initial connection window size. Values less than the default are not supported and are ignored. Setting this to a value other than the default disables the BDP estimator. (default 63KiB1023B)
  -ruler.client.initial-stream-window-size value
    	[experimental] Initial stream window size. Values less than the default are not supported and are ignored. Setting this to a value other than the default disables the BDP estimator. (default 63KiB1023B)
  -ruler.client.tls-ca-path string
    	Path to the CA certificates to validate server certificate against. If not set, the host's root CA certificates are used.
  -ruler.client.tls-cert-path string
    	Path to the client certificate, which will be used for authenticating with the server. Also requires the key path to be configured.
  -ruler.client.tls-cipher-suites string
    	Override the default cipher suite list (separated by commas).
  -ruler.client.tls-enabled
    	Enable TLS in the gRPC client. This flag needs to be enabled when any other TLS flag is set. If set to false, insecure connection to gRPC server will be used.
  -ruler.client.tls-insecure-skip-verify
    	Skip validating server certificate.
  -ruler.client.tls-key-path string
    	Path to the key for the client certificate. Also requires the client certificate to be configured.
  -ruler.client.tls-min-version string
    	Override the default minimum TLS version. Allowed values: VersionTLS10, VersionTLS11, VersionTLS12, VersionTLS13
  -ruler.client.tls-server-name string
    	Override the expected name on the server certificate.
  -ruler.disabled-tenants comma-separated-list-of-strings
    	Comma separated list of tenants whose rules this ruler cannot evaluate. If specified, a ruler that would normally pick the specified tenant(s) for processing will ignore them instead. Subject to sharding.
  -ruler.enable-api
    	Enable the ruler config API. (default true)
  -ruler.enabled-tenants comma-separated-list-of-strings
    	Comma separated list of tenants whose rules this ruler can evaluate. If specified, only these tenants will be handled by ruler, otherwise this ruler can process rules from all tenants. Subject to sharding.
  -ruler.evaluation-delay-duration duration
    	Duration to delay the evaluation of rules to ensure the underlying metrics have been pushed. (default 1m)
  -ruler.evaluation-interval duration
    	How frequently to evaluate rules (default 1m0s)
  -ruler.external.url string
    	URL of alerts return path.
  -ruler.for-grace-period duration
    	This grace period controls which alerts the ruler restores after a restart. Alerts with "for" duration lower than this grace period are not restored after a ruler restart. This means that if the alerts have been firing before the ruler restarted, they will now go to pending state and then to firing again after their "for" duration expires. Alerts with "for" duration greater than or equal to this grace period that have been pending before the ruler restart will remain in pending state for at least this grace period. Alerts with "for" duration greater than or equal to this grace period that have been firing before the ruler restart will continue to be firing after the restart. (default 2m0s)
  -ruler.for-outage-tolerance duration
    	Max time to tolerate outage for restoring "for" state of alert. (default 1h0m0s)
  -ruler.inbound-sync-queue-poll-interval duration
    	[experimental] Interval between applying queued incoming rule sync requests. (default 10s)
  -ruler.independent-rule-evaluation-concurrency-min-duration-percentage float
    	[experimental] Minimum threshold of the interval to last rule group runtime duration to allow a rule to be evaluated concurrency. By default, the rule group runtime duration must exceed 50.0% of the evaluation interval. (default 50)
  -ruler.max-independent-rule-evaluation-concurrency int
    	[experimental] Number of rules rules that don't have dependencies that we allow to be evaluated concurrently across all tenants. 0 to disable.
  -ruler.max-independent-rule-evaluation-concurrency-per-tenant int
    	[experimental] Maximum number of independent rules that can run concurrently for each tenant. Depends on ruler.max-independent-rule-evaluation-concurrency being greater than 0. Ideally this flag should be a lower value. 0 to disable. (default 4)
  -ruler.max-rule-groups-per-tenant int
    	Maximum number of rule groups per-tenant. 0 to disable. (default 70)
  -ruler.max-rule-groups-per-tenant-by-namespace value
    	Maximum number of rule groups per tenant by namespace. Value is a map, where each key is the namespace and value is the number of rule groups allowed in the namespace (int). On the command line, this map is given in a JSON format. The number of rule groups specified has the same meaning as -ruler.max-rule-groups-per-tenant, but only applies for the specific namespace. If specified, it supersedes -ruler.max-rule-groups-per-tenant. (default {})
  -ruler.max-rules-per-rule-group int
    	Maximum number of rules per rule group per-tenant. 0 to disable. (default 20)
  -ruler.max-rules-per-rule-group-by-namespace value
    	Maximum number of rules per rule group by namespace. Value is a map, where each key is the namespace and value is the number of rules allowed in the namespace (int). On the command line, this map is given in a JSON format. The number of rules specified has the same meaning as -ruler.max-rules-per-rule-group, but only applies for the specific namespace. If specified, it supersedes -ruler.max-rules-per-rule-group. (default {})
  -ruler.notification-queue-capacity int
    	Capacity of the queue for notifications to be sent to the Alertmanager. (default 10000)
  -ruler.notification-timeout duration
    	HTTP timeout duration when sending notifications to the Alertmanager. (default 10s)
  -ruler.outbound-sync-queue-poll-interval duration
    	[experimental] Interval between sending queued rule sync requests to ruler replicas. (default 10s)
  -ruler.poll-interval duration
    	How frequently the configured rule groups are re-synced from the object storage. (default 10m0s)
  -ruler.protected-namespaces comma-separated-list-of-strings
    	[experimental] List of namespaces that are protected from modification unless a special HTTP header is used. If a namespace is protected, it can only be read, not modified via the ruler's configuration API. The value is a list of strings, where each string is a namespace name. On the command line, this list is given as a comma-separated list.
  -ruler.query-frontend.address string
    	GRPC listen address of the query-frontend(s). Must be a DNS address (prefixed with dns:///) to enable client side load balancing.
  -ruler.query-frontend.grpc-client-config.backoff-max-period duration
    	Maximum delay when backing off. (default 10s)
  -ruler.query-frontend.grpc-client-config.backoff-min-period duration
    	Minimum delay when backing off. (default 100ms)
  -ruler.query-frontend.grpc-client-config.backoff-on-ratelimits
    	Enable backoff and retry when we hit rate limits.
  -ruler.query-frontend.grpc-client-config.backoff-retries int
    	Number of times to backoff and retry before failing. (default 10)
  -ruler.query-frontend.grpc-client-config.connect-backoff-base-delay duration
    	Initial backoff delay after first connection failure. Only relevant if ConnectTimeout > 0. (default 1s)
  -ruler.query-frontend.grpc-client-config.connect-backoff-max-delay duration
    	Maximum backoff delay when establishing a connection. Only relevant if ConnectTimeout > 0. (default 5s)
  -ruler.query-frontend.grpc-client-config.connect-timeout duration
    	The maximum amount of time to establish a connection. A value of 0 means default gRPC client connect timeout and backoff. (default 5s)
  -ruler.query-frontend.grpc-client-config.grpc-client-rate-limit float
    	Rate limit for gRPC client; 0 means disabled.
  -ruler.query-frontend.grpc-client-config.grpc-client-rate-limit-burst int
    	Rate limit burst for gRPC client.
  -ruler.query-frontend.grpc-client-config.grpc-compression string
    	Use compression when sending messages. Supported values are: 'gzip', 'snappy', 's2' and '' (disable compression)
  -ruler.query-frontend.grpc-client-config.grpc-max-recv-msg-size int
    	gRPC client max receive message size (bytes). (default 104857600)
  -ruler.query-frontend.grpc-client-config.grpc-max-send-msg-size int
    	gRPC client max send message size (bytes). (default 104857600)
  -ruler.query-frontend.grpc-client-config.initial-connection-window-size value
    	[experimental] Initial connection window size. Values less than the default are not supported and are ignored. Setting this to a value other than the default disables the BDP estimator. (default 63KiB1023B)
  -ruler.query-frontend.grpc-client-config.initial-stream-window-size value
    	[experimental] Initial stream window size. Values less than the default are not supported and are ignored. Setting this to a value other than the default disables the BDP estimator. (default 63KiB1023B)
  -ruler.query-frontend.grpc-client-config.tls-ca-path string
    	Path to the CA certificates to validate server certificate against. If not set, the host's root CA certificates are used.
  -ruler.query-frontend.grpc-client-config.tls-cert-path string
    	Path to the client certificate, which will be used for authenticating with the server. Also requires the key path to be configured.
  -ruler.query-frontend.grpc-client-config.tls-cipher-suites string
    	Override the default cipher suite list (separated by commas).
  -ruler.query-frontend.grpc-client-config.tls-enabled
    	Enable TLS in the gRPC client. This flag needs to be enabled when any other TLS flag is set. If set to false, insecure connection to gRPC server will be used.
  -ruler.query-frontend.grpc-client-config.tls-insecure-skip-verify
    	Skip validating server certificate.
  -ruler.query-frontend.grpc-client-config.tls-key-path string
    	Path to the key for the client certificate. Also requires the client certificate to be configured.
  -ruler.query-frontend.grpc-client-config.tls-min-version string
    	Override the default minimum TLS version. Allowed values: VersionTLS10, VersionTLS11, VersionTLS12, VersionTLS13
  -ruler.query-frontend.grpc-client-config.tls-server-name string
    	Override the expected name on the server certificate.
  -ruler.query-frontend.query-result-response-format string
    	Format to use when retrieving query results from query-frontends. Supported values: json, protobuf (default "protobuf")
  -ruler.query-stats-enabled
    	Report the wall time for ruler queries to complete as a per-tenant metric and as an info level log message.
  -ruler.recording-rules-evaluation-enabled
    	Controls whether recording rules evaluation is enabled. This configuration option can be used to forcefully disable recording rules evaluation on a per-tenant basis. (default true)
  -ruler.resend-delay duration
    	Minimum amount of time to wait before resending an alert to Alertmanager. (default 1m0s)
  -ruler.ring.consul.acl-token string
    	ACL Token used to interact with Consul.
  -ruler.ring.consul.cas-retry-delay duration
    	Maximum duration to wait before retrying a Compare And Swap (CAS) operation. (default 1s)
  -ruler.ring.consul.client-timeout duration
    	HTTP timeout when talking to Consul (default 20s)
  -ruler.ring.consul.consistent-reads
    	Enable consistent reads to Consul.
  -ruler.ring.consul.hostname string
    	Hostname and port of Consul. (default "localhost:8500")
  -ruler.ring.consul.watch-burst-size int
    	Burst size used in rate limit. Values less than 1 are treated as 1. (default 1)
  -ruler.ring.consul.watch-rate-limit float
    	Rate limit when watching key or prefix in Consul, in requests per second. 0 disables the rate limit. (default 1)
  -ruler.ring.etcd.dial-timeout duration
    	The dial timeout for the etcd connection. (default 10s)
  -ruler.ring.etcd.endpoints string
    	The etcd endpoints to connect to.
  -ruler.ring.etcd.max-retries int
    	The maximum number of retries to do for failed ops. (default 10)
  -ruler.ring.etcd.password string
    	Etcd password.
  -ruler.ring.etcd.tls-ca-path string
    	Path to the CA certificates to validate server certificate against. If not set, the host's root CA certificates are used.
  -ruler.ring.etcd.tls-cert-path string
    	Path to the client certificate, which will be used for authenticating with the server. Also requires the key path to be configured.
  -ruler.ring.etcd.tls-cipher-suites string
    	Override the default cipher suite list (separated by commas).
  -ruler.ring.etcd.tls-enabled
    	Enable TLS.
  -ruler.ring.etcd.tls-insecure-skip-verify
    	Skip validating server certificate.
  -ruler.ring.etcd.tls-key-path string
    	Path to the key for the client certificate. Also requires the client certificate to be configured.
  -ruler.ring.etcd.tls-min-version string
    	Override the default minimum TLS version. Allowed values: VersionTLS10, VersionTLS11, VersionTLS12, VersionTLS13
  -ruler.ring.etcd.tls-server-name string
    	Override the expected name on the server certificate.
  -ruler.ring.etcd.username string
    	Etcd username.
  -ruler.ring.heartbeat-period duration
    	Period at which to heartbeat to the ring. 0 = disabled. (default 15s)
  -ruler.ring.heartbeat-timeout duration
    	The heartbeat timeout after which rulers are considered unhealthy within the ring. 0 = never (timeout disabled). (default 1m0s)
  -ruler.ring.instance-addr string
    	IP address to advertise in the ring. Default is auto-detected.
  -ruler.ring.instance-enable-ipv6
    	Enable using a IPv6 instance address. (default false)
  -ruler.ring.instance-id string
    	Instance ID to register in the ring. (default "<hostname>")
  -ruler.ring.instance-interface-names string
    	List of network interface names to look up when finding the instance IP address. (default [<private network interfaces>])
  -ruler.ring.instance-port int
    	Port to advertise in the ring (defaults to -server.grpc-listen-port).
  -ruler.ring.multi.mirror-enabled
    	Mirror writes to secondary store.
  -ruler.ring.multi.mirror-timeout duration
    	Timeout for storing value to secondary store. (default 2s)
  -ruler.ring.multi.primary string
    	Primary backend storage used by multi-client.
  -ruler.ring.multi.secondary string
    	Secondary backend storage used by multi-client.
  -ruler.ring.num-tokens int
    	Number of tokens for each ruler. (default 128)
  -ruler.ring.prefix string
    	The prefix for the keys in the store. Should end with a /. (default "rulers/")
  -ruler.ring.store string
    	Backend storage to use for the ring. Supported values are: consul, etcd, inmemory, memberlist, multi. (default "memberlist")
  -ruler.rule-evaluation-write-enabled
    	[experimental] Writes the results of rule evaluation to ingesters or ingest storage when enabled. Use this option for testing purposes. To disable, set to false. (default true)
  -ruler.rule-path string
    	Directory to store temporary rule files loaded by the Prometheus rule managers. This directory is not required to be persisted between restarts. (default "./data-ruler/")
  -ruler.sync-rules-on-changes-enabled
    	True to enable a re-sync of the configured rule groups as soon as they're changed via ruler's config API. This re-sync is in addition of the periodic syncing. When enabled, it may take up to few tens of seconds before a configuration change triggers the re-sync. (default true)
  -ruler.tenant-federation.enabled
    	Enable rule groups to query against multiple tenants. The tenant IDs involved need to be in the rule group's 'source_tenants' field. If this flag is set to 'false' when there are federated rule groups that already exist, then these rules groups will be skipped during evaluations.
  -ruler.tenant-shard-size int
    	The tenant's shard size when sharding is used by ruler. Value of 0 disables shuffle sharding for the tenant, and tenant rules will be sharded across all ruler replicas.
  -runtime-config.file comma-separated-list-of-strings
    	Comma separated list of yaml files with the configuration that can be updated at runtime. Runtime config files will be merged from left to right.
  -runtime-config.reload-period duration
    	How often to check runtime config files. (default 10s)
  -server.graceful-shutdown-timeout duration
    	Timeout for graceful shutdowns (default 30s)
  -server.grpc-conn-limit int
    	Maximum number of simultaneous grpc connections, <=0 to disable
  -server.grpc-listen-address string
    	gRPC server listen address.
  -server.grpc-listen-network string
    	gRPC server listen network (default "tcp")
  -server.grpc-listen-port int
    	gRPC server listen port. (default 9095)
  -server.grpc-max-concurrent-streams uint
    	Limit on the number of concurrent streams for gRPC calls per client connection (0 = unlimited) (default 100)
  -server.grpc-max-recv-msg-size-bytes int
    	Limit on the size of a gRPC message this server can receive (bytes). (default 104857600)
  -server.grpc-max-send-msg-size-bytes int
    	Limit on the size of a gRPC message this server can send (bytes). (default 104857600)
  -server.grpc-tls-ca-path string
    	GRPC TLS Client CA path.
  -server.grpc-tls-cert-path string
    	GRPC TLS server cert path.
  -server.grpc-tls-client-auth string
    	GRPC TLS Client Auth type.
  -server.grpc-tls-key-path string
    	GRPC TLS server key path.
  -server.grpc.keepalive.max-connection-age duration
    	The duration for the maximum amount of time a connection may exist before it will be closed. Default: infinity (default 2562047h47m16.854775807s)
  -server.grpc.keepalive.max-connection-age-grace duration
    	An additive period after max-connection-age after which the connection will be forcibly closed. Default: infinity (default 2562047h47m16.854775807s)
  -server.grpc.keepalive.max-connection-idle duration
    	The duration after which an idle connection should be closed. Default: infinity (default 2562047h47m16.854775807s)
  -server.grpc.keepalive.min-time-between-pings duration
    	Minimum amount of time a client should wait before sending a keepalive ping. If client sends keepalive ping more often, server will send GOAWAY and close the connection. (default 10s)
  -server.grpc.keepalive.ping-without-stream-allowed
    	If true, server allows keepalive pings even when there are no active streams(RPCs). If false, and client sends ping when there are no active streams, server will send GOAWAY and close the connection. (default true)
  -server.grpc.keepalive.time duration
    	Duration after which a keepalive probe is sent in case of no activity over the connection., Default: 2h (default 2h0m0s)
  -server.grpc.keepalive.timeout duration
    	After having pinged for keepalive check, the duration after which an idle connection should be closed, Default: 20s (default 20s)
  -server.grpc.num-workers int
    	If non-zero, configures the amount of GRPC server workers used to serve the requests. (default 100)
  -server.http-conn-limit int
    	Maximum number of simultaneous http connections, <=0 to disable
  -server.http-idle-timeout duration
    	Idle timeout for HTTP server (default 2m0s)
  -server.http-listen-address string
    	HTTP server listen address.
  -server.http-listen-network string
    	HTTP server listen network, default tcp (default "tcp")
  -server.http-listen-port int
    	HTTP server listen port. (default 8080)
  -server.http-log-closed-connections-without-response-enabled
    	Log closed connections that did not receive any response, most likely because client didn't send any request within timeout.
  -server.http-read-header-timeout duration
    	Read timeout for HTTP request headers. If set to 0, value of -server.http-read-timeout is used.
  -server.http-read-timeout duration
    	Read timeout for entire HTTP request, including headers and body. (default 30s)
  -server.http-tls-ca-path string
    	HTTP TLS Client CA path.
  -server.http-tls-cert-path string
    	HTTP server cert path.
  -server.http-tls-client-auth string
    	HTTP TLS Client Auth type.
  -server.http-tls-key-path string
    	HTTP server key path.
  -server.http-write-timeout duration
    	Write timeout for HTTP server (default 2m0s)
  -server.log-request-at-info-level-enabled
    	Optionally log requests at info level instead of debug level. Applies to request headers as well if server.log-request-headers is enabled.
  -server.log-request-headers
    	Optionally log request headers.
  -server.log-request-headers-exclude-list string
    	Comma separated list of headers to exclude from loggin. Only used if server.log-request-headers is true.
  -server.log-source-ips-enabled
    	Optionally log the source IPs.
  -server.log-source-ips-full
    	Log all source IPs instead of only the originating one. Only used if server.log-source-ips-enabled is true
  -server.log-source-ips-header string
    	Header field storing the source IPs. Only used if server.log-source-ips-enabled is true. If not set the default Forwarded, X-Real-IP and X-Forwarded-For headers are used
  -server.log-source-ips-regex string
    	Regex for matching the source IPs. Only used if server.log-source-ips-enabled is true. If not set the default Forwarded, X-Real-IP and X-Forwarded-For headers are used
  -server.path-prefix string
    	Base path to serve all API routes from (e.g. /v1/)
  -server.proxy-protocol-enabled
    	[experimental] Enables PROXY protocol.
  -server.register-instrumentation
    	Register the intrumentation handlers (/metrics etc). (default true)
  -server.report-grpc-codes-in-instrumentation-label-enabled
    	If set to true, gRPC statuses will be reported in instrumentation labels with their string representations. Otherwise, they will be reported as "error". (default true)
  -server.throughput.latency-cutoff duration
    	Requests taking over the cutoff are be observed to measure throughput. Server-Timing header is used with specified unit as the indicator, for example 'Server-Timing: unit;val=8.2'. If set to 0, the throughput is not calculated.
  -server.throughput.unit string
    	Unit of the server throughput metric, for example 'processed_bytes' or 'total_samples'. Observed values are gathered from the 'Server-Timing' header with the 'val' key. If set, it is appended to the request_server_throughput metric name. (default "total_samples")
  -server.tls-cipher-suites string
    	Comma-separated list of cipher suites to use. If blank, the default Go cipher suites is used.
  -server.tls-min-version string
    	Minimum TLS version to use. Allowed values: VersionTLS10, VersionTLS11, VersionTLS12, VersionTLS13. If blank, the Go TLS minimum version is used.
  -shutdown-delay duration
    	How long to wait between SIGTERM and shutdown. After receiving SIGTERM, Mimir will report not-ready status via /ready endpoint.
  -store-gateway.disabled-tenants comma-separated-list-of-strings
    	Comma separated list of tenants that cannot be loaded by the store-gateway. If specified, and the store-gateway would normally load a given tenant for (via -store-gateway.enabled-tenants or sharding), it will be ignored instead.
  -store-gateway.enabled-tenants comma-separated-list-of-strings
    	Comma separated list of tenants that can be loaded by the store-gateway. If specified, only blocks for these tenants will be loaded by the store-gateway, otherwise all tenants can be loaded. Subject to sharding.
  -store-gateway.sharding-ring.auto-forget-enabled
    	When enabled, a store-gateway is automatically removed from the ring after failing to heartbeat the ring for a period longer than 10 times the configured -store-gateway.sharding-ring.heartbeat-timeout. (default true)
  -store-gateway.sharding-ring.consul.acl-token string
    	ACL Token used to interact with Consul.
  -store-gateway.sharding-ring.consul.cas-retry-delay duration
    	Maximum duration to wait before retrying a Compare And Swap (CAS) operation. (default 1s)
  -store-gateway.sharding-ring.consul.client-timeout duration
    	HTTP timeout when talking to Consul (default 20s)
  -store-gateway.sharding-ring.consul.consistent-reads
    	Enable consistent reads to Consul.
  -store-gateway.sharding-ring.consul.hostname string
    	Hostname and port of Consul. (default "localhost:8500")
  -store-gateway.sharding-ring.consul.watch-burst-size int
    	Burst size used in rate limit. Values less than 1 are treated as 1. (default 1)
  -store-gateway.sharding-ring.consul.watch-rate-limit float
    	Rate limit when watching key or prefix in Consul, in requests per second. 0 disables the rate limit. (default 1)
  -store-gateway.sharding-ring.etcd.dial-timeout duration
    	The dial timeout for the etcd connection. (default 10s)
  -store-gateway.sharding-ring.etcd.endpoints string
    	The etcd endpoints to connect to.
  -store-gateway.sharding-ring.etcd.max-retries int
    	The maximum number of retries to do for failed ops. (default 10)
  -store-gateway.sharding-ring.etcd.password string
    	Etcd password.
  -store-gateway.sharding-ring.etcd.tls-ca-path string
    	Path to the CA certificates to validate server certificate against. If not set, the host's root CA certificates are used.
  -store-gateway.sharding-ring.etcd.tls-cert-path string
    	Path to the client certificate, which will be used for authenticating with the server. Also requires the key path to be configured.
  -store-gateway.sharding-ring.etcd.tls-cipher-suites string
    	Override the default cipher suite list (separated by commas).
  -store-gateway.sharding-ring.etcd.tls-enabled
    	Enable TLS.
  -store-gateway.sharding-ring.etcd.tls-insecure-skip-verify
    	Skip validating server certificate.
  -store-gateway.sharding-ring.etcd.tls-key-path string
    	Path to the key for the client certificate. Also requires the client certificate to be configured.
  -store-gateway.sharding-ring.etcd.tls-min-version string
    	Override the default minimum TLS version. Allowed values: VersionTLS10, VersionTLS11, VersionTLS12, VersionTLS13
  -store-gateway.sharding-ring.etcd.tls-server-name string
    	Override the expected name on the server certificate.
  -store-gateway.sharding-ring.etcd.username string
    	Etcd username.
  -store-gateway.sharding-ring.heartbeat-period duration
    	Period at which to heartbeat to the ring. 0 = disabled. (default 15s)
  -store-gateway.sharding-ring.heartbeat-timeout duration
    	The heartbeat timeout after which store gateways are considered unhealthy within the ring. 0 = never (timeout disabled). This option needs be set both on the store-gateway, querier and ruler when running in microservices mode. (default 1m0s)
  -store-gateway.sharding-ring.instance-addr string
    	IP address to advertise in the ring. Default is auto-detected.
  -store-gateway.sharding-ring.instance-availability-zone string
    	The availability zone where this instance is running. Required if zone-awareness is enabled.
  -store-gateway.sharding-ring.instance-enable-ipv6
    	Enable using a IPv6 instance address. (default false)
  -store-gateway.sharding-ring.instance-id string
    	Instance ID to register in the ring. (default "<hostname>")
  -store-gateway.sharding-ring.instance-interface-names string
    	List of network interface names to look up when finding the instance IP address. (default [<private network interfaces>])
  -store-gateway.sharding-ring.instance-port int
    	Port to advertise in the ring (defaults to -server.grpc-listen-port).
  -store-gateway.sharding-ring.multi.mirror-enabled
    	Mirror writes to secondary store.
  -store-gateway.sharding-ring.multi.mirror-timeout duration
    	Timeout for storing value to secondary store. (default 2s)
  -store-gateway.sharding-ring.multi.primary string
    	Primary backend storage used by multi-client.
  -store-gateway.sharding-ring.multi.secondary string
    	Secondary backend storage used by multi-client.
  -store-gateway.sharding-ring.num-tokens int
    	Number of tokens for each store-gateway. (default 512)
  -store-gateway.sharding-ring.prefix string
    	The prefix for the keys in the store. Should end with a /. (default "collectors/")
  -store-gateway.sharding-ring.replication-factor int
    	The replication factor to use when sharding blocks. This option needs be set both on the store-gateway, querier and ruler when running in microservices mode. (default 3)
  -store-gateway.sharding-ring.store string
    	Backend storage to use for the ring. Supported values are: consul, etcd, inmemory, memberlist, multi. (default "memberlist")
  -store-gateway.sharding-ring.tokens-file-path string
    	File path where tokens are stored. If empty, tokens are not stored at shutdown and restored at startup.
  -store-gateway.sharding-ring.unregister-on-shutdown
    	Unregister from the ring upon clean shutdown. (default true)
  -store-gateway.sharding-ring.wait-stability-max-duration duration
    	Maximum time to wait for ring stability at startup. If the store-gateway ring keeps changing after this period of time, the store-gateway will start anyway. (default 5m0s)
  -store-gateway.sharding-ring.wait-stability-min-duration duration
    	Minimum time to wait for ring stability at startup, if set to positive value.
  -store-gateway.sharding-ring.zone-awareness-enabled
    	True to enable zone-awareness and replicate blocks across different availability zones. This option needs be set both on the store-gateway, querier and ruler when running in microservices mode.
  -store-gateway.tenant-shard-size int
    	The tenant's shard size, used when store-gateway sharding is enabled. Value of 0 disables shuffle sharding for the tenant, that is all tenant blocks are sharded across all store-gateway replicas.
  -store.max-labels-query-length duration
    	Limit the time range (end - start time) of series, label names and values queries. This limit is enforced in the querier. If the requested time range is outside the allowed range, the request will not fail but will be manipulated to only query data within the allowed time range. 0 to disable.
  -target comma-separated-list-of-strings
    	Comma-separated list of components to include in the instantiated process. The default value 'all' includes all components that are required to form a functional Grafana Mimir instance in single-binary mode. Use the '-modules' command line flag to get a list of available components, and to see which components are included with 'all'. (default all)
  -tenant-federation.enabled
    	If enabled on all services, queries can be federated across multiple tenants. The tenant IDs involved need to be specified separated by a '|' character in the 'X-Scope-OrgID' header.
  -tenant-federation.max-concurrent int
    	[experimental] The number of workers used for each tenant federated query. This setting limits the maximum number of per-tenant queries executed at a time for a tenant federated query. (default 16)
  -tenant-federation.max-tenants int
    	The max number of tenant IDs that may be supplied for a federated query if enabled. 0 to disable the limit.
  -tests.basic-auth-password string
    	The password to use for HTTP bearer authentication. (mutually exclusive with bearer-token flag)
  -tests.basic-auth-user string
    	The username to use for HTTP bearer authentication. (mutually exclusive with bearer-token flag)
  -tests.bearer-token string
    	The bearer token to use for HTTP bearer authentication. (mutually exclusive with basic-auth flags)
  -tests.client.user-agent string
    	The value the Mimir client should send in the User-Agent header. (default "mimir-continuous-test")
  -tests.read-endpoint string
    	The base endpoint on the read path. The URL should have no trailing slash. The specific API path is appended by the tool to the URL, for example /api/v1/query_range for range query API, so the configured URL must not include it.
  -tests.read-timeout duration
    	The timeout for a single read request. (default 1m0s)
  -tests.run-interval duration
    	How frequently tests should run. (default 5m0s)
  -tests.send-chunks-debugging-header
    	Request debugging on the server side via header.
  -tests.smoke-test
    	Run a smoke test, i.e. run all tests once and exit.
  -tests.tenant-id string
    	The tenant ID to use to write and read metrics in tests. (default "anonymous")
  -tests.write-batch-size int
    	The maximum number of series to write in a single request. (default 1000)
  -tests.write-endpoint string
    	The base endpoint on the write path. The URL should have no trailing slash. The specific API path is appended by the tool to the URL, for example /api/v1/push for the remote write API endpoint, so the configured URL must not include it.
  -tests.write-protocol string
    	The protocol to use to write series data. Supported values are: prometheus, otlp-http (default "prometheus")
  -tests.write-read-series-test.float-samples-enabled
    	Set to true to use float samples (default true)
  -tests.write-read-series-test.histogram-samples-enabled
    	Set to true to use native histogram samples
  -tests.write-read-series-test.max-query-age duration
    	How back in the past metrics can be queried at most. (default 168h0m0s)
  -tests.write-read-series-test.num-series int
    	Number of series used for the test. (default 10000)
  -tests.write-timeout duration
    	The timeout for a single write request. (default 5s)
  -timeseries-unmarshal-caching-optimization-enabled
    	[experimental] Enables optimized marshaling of timeseries. (default true)
  -usage-stats.enabled
    	Enable anonymous usage reporting. (default true)
  -usage-stats.installation-mode string
    	Installation mode. Supported values: custom, helm, jsonnet. (default "custom")
  -validation.cost-attribution-cooldown duration
    	[experimental] Cooldown period for cost attribution labels. This specifies how long the cost attribution tracker remains in overflow before attempting a reset. If the tracker is still in overflow after this period, the cooldown will be extended. Set to 0 to disable the cooldown period.
  -validation.cost-attribution-labels comma-separated-list-of-strings
    	[experimental] List of labels used to define the cost attribution. This label will be included in the specified distributor and ingester metrics for each write request, allowing them to be distinguished by the label. The label applies to the following metrics: cortex_distributor_received_samples_total, cortex_ingester_active_series and cortex_discarded_samples_attribution_total. Set to an empty string to disable cost attribution.
  -validation.create-grace-period duration
    	Controls how far into the future incoming samples and exemplars are accepted compared to the wall clock. Any sample or exemplar will be rejected if its timestamp is greater than '(now + creation_grace_period)'. This configuration is enforced in the distributor and ingester. (default 10m)
  -validation.enforce-metadata-metric-name
    	Enforce every metadata has a metric name. (default true)
<<<<<<< HEAD
  -validation.max-cost-attribution-cardinality-per-user int
    	[experimental] Maximum cardinality of cost attribution labels allowed per user. (default 10000)
  -validation.max-cost-attribution-labels-per-user int
    	[experimental] Maximum number of cost attribution labels allowed per user. 0 to disable. (default 2)
=======
  -validation.max-label-names-per-info-series int
    	Maximum number of label names per info series. Has no effect if less than the value of the maximum number of label names per series option (-validation.max-label-names-per-series) (default 80)
>>>>>>> 49392f18
  -validation.max-label-names-per-series int
    	Maximum number of label names per series. (default 30)
  -validation.max-length-label-name int
    	Maximum length accepted for label names (default 1024)
  -validation.max-length-label-value int
    	Maximum length accepted for label value. This setting also applies to the metric name (default 2048)
  -validation.max-metadata-length int
    	Maximum length accepted for metric metadata. Metadata refers to Metric Name, HELP and UNIT. Longer metadata is dropped except for HELP which is truncated. (default 1024)
  -validation.max-native-histogram-buckets int
    	Maximum number of buckets per native histogram sample. 0 to disable the limit.
  -validation.past-grace-period duration
    	Controls how far into the past incoming samples and exemplars are accepted compared to the wall clock. Any sample or exemplar will be rejected if its timestamp is lower than '(now - OOO window - past_grace_period)'. This configuration is enforced in the distributor and ingester. 0 to disable.
  -validation.reduce-native-histogram-over-max-buckets
    	Whether to reduce or reject native histogram samples with more buckets than the configured limit. (default true)
  -validation.separate-metrics-group-label string
    	[experimental] Label used to define the group label for metrics separation. For each write request, the group is obtained from the first non-empty group label from the first timeseries in the incoming list of timeseries. Specific distributor and ingester metrics will be further separated adding a 'group' label with group label's value. Currently applies to the following metrics: cortex_discarded_samples_total
  -vault.auth.approle.mount-path string
    	[experimental] Path if the Vault backend was mounted using a non-default path
  -vault.auth.approle.role-id string
    	[experimental] Role ID of the AppRole
  -vault.auth.approle.secret-id string
    	[experimental] Secret ID issued against the AppRole
  -vault.auth.approle.wrapping-token
    	[experimental] Response wrapping token if the Secret ID is response wrapped
  -vault.auth.kubernetes.mount-path string
    	[experimental] Path if the Vault backend was mounted using a non-default path
  -vault.auth.kubernetes.role-name string
    	[experimental] The Kubernetes named role
  -vault.auth.kubernetes.service-account-token string
    	[experimental] The Service Account JWT
  -vault.auth.kubernetes.service-account-token-path string
    	[experimental] Path to where the Kubernetes service account token is mounted. By default it lives at /var/run/secrets/kubernetes.io/serviceaccount/token. Field will be used if the service_account_token is not specified.
  -vault.auth.token string
    	[experimental] The token used to authenticate against Vault
  -vault.auth.type string
    	[experimental] Authentication type to use. Supported types are: approle, kubernetes, userpass, token
  -vault.auth.userpass.mount-path string
    	[experimental] Path if the Vault backend was mounted using a non-default path
  -vault.auth.userpass.password string
    	[experimental] The userpass auth method password
  -vault.auth.userpass.username string
    	[experimental] The userpass auth method username
  -vault.enabled
    	[experimental] Enables fetching of keys and certificates from Vault
  -vault.mount-path string
    	[experimental] Location of secrets engine within Vault
  -vault.url string
    	[experimental] Location of the Vault server
  -version
    	Print application version and exit.<|MERGE_RESOLUTION|>--- conflicted
+++ resolved
@@ -1285,10 +1285,6 @@
     	Expands ${var} or $var in config according to the values of the environment variables.
   -config.file value
     	Configuration file to load.
-  -cost-attribution.eviction-interval duration
-    	[experimental] Time interval at which inactive cost attributions will be evicted from the counter, so it won't be counted when checking max_cost_attribution_cardinality_per_user. (default 30m0s)
-  -cost-attribution.registry-path string
-    	Defines a custom path for the registry. When specified, Mimir will expose cost attribution metrics through this custom path, if not specified, cost attribution metrics won't be exposed.
   -debug.block-profile-rate int
     	Fraction of goroutine blocking events that are reported in the blocking profile. 1 to include every blocking event in the profile, 0 to disable.
   -debug.mutex-profile-fraction int
@@ -3321,23 +3317,12 @@
     	Enable anonymous usage reporting. (default true)
   -usage-stats.installation-mode string
     	Installation mode. Supported values: custom, helm, jsonnet. (default "custom")
-  -validation.cost-attribution-cooldown duration
-    	[experimental] Cooldown period for cost attribution labels. This specifies how long the cost attribution tracker remains in overflow before attempting a reset. If the tracker is still in overflow after this period, the cooldown will be extended. Set to 0 to disable the cooldown period.
-  -validation.cost-attribution-labels comma-separated-list-of-strings
-    	[experimental] List of labels used to define the cost attribution. This label will be included in the specified distributor and ingester metrics for each write request, allowing them to be distinguished by the label. The label applies to the following metrics: cortex_distributor_received_samples_total, cortex_ingester_active_series and cortex_discarded_samples_attribution_total. Set to an empty string to disable cost attribution.
   -validation.create-grace-period duration
     	Controls how far into the future incoming samples and exemplars are accepted compared to the wall clock. Any sample or exemplar will be rejected if its timestamp is greater than '(now + creation_grace_period)'. This configuration is enforced in the distributor and ingester. (default 10m)
   -validation.enforce-metadata-metric-name
     	Enforce every metadata has a metric name. (default true)
-<<<<<<< HEAD
-  -validation.max-cost-attribution-cardinality-per-user int
-    	[experimental] Maximum cardinality of cost attribution labels allowed per user. (default 10000)
-  -validation.max-cost-attribution-labels-per-user int
-    	[experimental] Maximum number of cost attribution labels allowed per user. 0 to disable. (default 2)
-=======
   -validation.max-label-names-per-info-series int
     	Maximum number of label names per info series. Has no effect if less than the value of the maximum number of label names per series option (-validation.max-label-names-per-series) (default 80)
->>>>>>> 49392f18
   -validation.max-label-names-per-series int
     	Maximum number of label names per series. (default 30)
   -validation.max-length-label-name int
