# Changelog

## Grafana Mimir - main / unreleased

<<<<<<< HEAD
## 2.1.0
=======
### Grafana Mimir

* [CHANGE] Increased default configuration for `-server.grpc-max-recv-msg-size-bytes` and `-server.grpc-max-send-msg-size-bytes` from 4MB to 100MB. #1883
* [CHANGE] Default values have changed for the following settings. This improves query performance for recent data (within 12h) by only reading from ingesters: #1909 #1921
    - `-blocks-storage.bucket-store.ignore-blocks-within` now defaults to `10h` (previously `0`)
    - `-querier.query-store-after` now defaults to `12h` (previously `0`)
    - `-querier.shuffle-sharding-ingesters-lookback-period` now defaults to `13h` (previously `0`)
* [CHANGE] The following settings are now classified as advanced because the defaults should work for most users and tuning them requires in-depth knowledge of how the read path works: #1929
    - `-querier.query-ingesters-within`
    - `-querier.query-store-after`
* [CHANGE] Config flag category overrides can be set dynamically at runtime. #1934
* [ENHANCEMENT] Store-gateway: Add the experimental ability to run requests in a dedicated OS thread pool. This feature can be configured using `-store-gateway.thread-pool-size` and is disabled by default. Replaces the ability to run index header operations in a dedicated thread pool. #1660 #1812
* [ENHANCEMENT] Improved error messages to make them easier to understand and referencing a unique global identifier that can be looked up in the runbooks. #1907 #1919 #1888
* [ENHANCEMENT] Memberlist KV: incoming messages are now processed on per-key goroutine. This may reduce loss of "maintanance" packets in busy memberlist installations, but use more CPU. New `memberlist_client_received_broadcasts_dropped_total` counter tracks number of dropped per-key messages. #1912
* [BUGFIX] Fix regexp parsing panic for regexp label matchers with start/end quantifiers. #1883
* [BUGFIX] Ingester: fixed deceiving error log "failed to update cached shipped blocks after shipper initialisation", occurring for each new tenant in the ingester. #1893
* [BUGFIX] Ring: fix bug where instances may appear unhealthy in the hash ring web UI even though they are not. #1933

### Mixin

* [CHANGE] Split `mimir_queries` rules group into `mimir_queries` and `mimir_ingester_queries` to keep number of rules per group within the default per-tenant limit. #1885
* [ENHANCEMENT] Dashboards: Add config option `datasource_regex` to customise the regular expression used to select valid datasources for Mimir dashboards. #1802
* [ENHANCEMENT] Dashboards: Added "Mimir / Remote ruler reads" and "Mimir / Remote ruler reads resources" dashboards. #1911
* [ENHANCEMENT] Alerts: Add `MimirStoreGatewayNoSyncedTenants` alert that fires when there is a store-gateway owning no tenants. #1882
* [BUGFIX] Fix `container_memory_usage_bytes:sum` recording rule #1865
* [BUGFIX] Fix `MimirGossipMembersMismatch` alerts if Mimir alertmanager is activated #1870
* [BUGFIX] Fix `MimirRulerMissedEvaluations` to show % of missed alerts as a value between 0 and 100 instead of 0 and 1. #1895
* [BUGFIX] Fix `MimirCompactorHasNotUploadedBlocks` alert false positive when Mimir is deployed in monolithic mode. #1901
* [BUGFIX] Fix `MimirGossipMembersMismatch` to make it less sensitive during rollouts and fire one alert per installation, not per job. #1926
* [BUGFIX] Do not trigger `MimirAllocatingTooMuchMemory` alerts if no container limits are supplied. #1905
* [BUGFIX] Dashboards: Remove empty "Chunks per query" panel from `Mimir / Queries` dashboard. #1928

### Jsonnet

* [CHANGE] Remove use of `-querier.query-store-after`, `-querier.shuffle-sharding-ingesters-lookback-period`, `-blocks-storage.bucket-store.ignore-blocks-within`, and `-blocks-storage.tsdb.close-idle-tsdb-timeout` CLI flags since the values now match defaults. #1915 #1921

## 2.1.0-rc.0
>>>>>>> 98df41be

### Grafana Mimir
* [CHANGE] Compactor: No longer upload debug meta files to object storage. #1257
* [CHANGE] Default values have changed for the following settings: #1547
    - `-alertmanager.alertmanager-client.grpc-max-recv-msg-size` now defaults to 100 MiB (previously was not configurable and set to 16 MiB)
    - `-alertmanager.alertmanager-client.grpc-max-send-msg-size` now defaults to 100 MiB (previously was not configurable and set to 4 MiB)
    - `-alertmanager.max-recv-msg-size` now defaults to 100 MiB (previously was 16 MiB)
* [CHANGE] Ingester: Add `user` label to metrics `cortex_ingester_ingested_samples_total` and `cortex_ingester_ingested_samples_failures_total`. #1533
* [CHANGE] Ingester: Changed `-blocks-storage.tsdb.isolation-enabled` default from `true` to `false`. The config option has also been deprecated and will be removed in 2 minor version. #1655
* [CHANGE] Query-frontend: results cache keys are now versioned, this will cause cache to be re-filled when rolling out this version. #1631
* [CHANGE] Store-gateway: enabled attributes in-memory cache by default. New default configuration is `-blocks-storage.bucket-store.chunks-cache.attributes-in-memory-max-items=50000`. #1727
* [CHANGE] Compactor: Removed the metric `cortex_compactor_garbage_collected_blocks_total` since it duplicates `cortex_compactor_blocks_marked_for_deletion_total`. #1728
* [CHANGE] All: Logs that used the`org_id` label now use `user` label. #1634 #1758
* [CHANGE] Alertmanager: the following metrics are not exported for a given `user` and `integration` when the metric value is zero: #1783
  * `cortex_alertmanager_notifications_total`
  * `cortex_alertmanager_notifications_failed_total`
  * `cortex_alertmanager_notification_requests_total`
  * `cortex_alertmanager_notification_requests_failed_total`
  * `cortex_alertmanager_notification_rate_limited_total`
* [CHANGE] Removed the following metrics exposed by the Mimir hash rings: #1791
  * `cortex_member_ring_tokens_owned`
  * `cortex_member_ring_tokens_to_own`
  * `cortex_ring_tokens_owned`
  * `cortex_ring_member_ownership_percent`
* [CHANGE] Querier / Ruler: removed the following metrics tracking number of query requests send to each ingester. You can use `cortex_request_duration_seconds_count{route=~"/cortex.Ingester/(QueryStream|QueryExemplars)"}` instead. #1797
  * `cortex_distributor_ingester_queries_total`
  * `cortex_distributor_ingester_query_failures_total`
* [CHANGE] Distributor: removed the following metrics tracking the number of requests from a distributor to ingesters: #1799
  * `cortex_distributor_ingester_appends_total`
  * `cortex_distributor_ingester_append_failures_total`
* [CHANGE] Distributor / Ruler: deprecated `-distributor.extend-writes`. Now Mimir always behaves as if this setting was set to `false`, which we expect to be safe for every Mimir cluster setup. #1856
* [FEATURE] Querier: Added support for [streaming remote read](https://prometheus.io/blog/2019/10/10/remote-read-meets-streaming/). Should be noted that benefits of chunking the response are partial here, since in a typical `query-frontend` setup responses will be buffered until they've been completed. #1735
* [FEATURE] Ruler: Allow setting `evaluation_delay` for each rule group via rules group configuration file. #1474
* [FEATURE] Ruler: Added support for expression remote evaluation. #1536 #1818
  * The following CLI flags (and their respective YAML config options) have been added:
    * `-ruler.query-frontend.address`
    * `-ruler.query-frontend.grpc-client-config.grpc-max-recv-msg-size`
    * `-ruler.query-frontend.grpc-client-config.grpc-max-send-msg-size`
    * `-ruler.query-frontend.grpc-client-config.grpc-compression`
    * `-ruler.query-frontend.grpc-client-config.grpc-client-rate-limit`
    * `-ruler.query-frontend.grpc-client-config.grpc-client-rate-limit-burst`
    * `-ruler.query-frontend.grpc-client-config.backoff-on-ratelimits`
    * `-ruler.query-frontend.grpc-client-config.backoff-min-period`
    * `-ruler.query-frontend.grpc-client-config.backoff-max-period`
    * `-ruler.query-frontend.grpc-client-config.backoff-retries`
    * `-ruler.query-frontend.grpc-client-config.tls-enabled`
    * `-ruler.query-frontend.grpc-client-config.tls-ca-path`
    * `-ruler.query-frontend.grpc-client-config.tls-cert-path`
    * `-ruler.query-frontend.grpc-client-config.tls-key-path`
    * `-ruler.query-frontend.grpc-client-config.tls-server-name`
    * `-ruler.query-frontend.grpc-client-config.tls-insecure-skip-verify`
* [FEATURE] Distributor: Added the ability to forward specifics metrics to alternative remote_write API endpoints. #1052
* [FEATURE] Ingester: Active series custom trackers now supports runtime tenant-specific overrides. The configuration has been moved to limit config, the ingester config has been deprecated.  #1188
* [ENHANCEMENT] Alertmanager API: Concurrency limit for GET requests is now configurable using `-alertmanager.max-concurrent-get-requests-per-tenant`. #1547
* [ENHANCEMENT] Alertmanager: Added the ability to configure additional gRPC client settings for the Alertmanager distributor #1547
  - `-alertmanager.alertmanager-client.backoff-max-period`
  - `-alertmanager.alertmanager-client.backoff-min-period`
  - `-alertmanager.alertmanager-client.backoff-on-ratelimits`
  - `-alertmanager.alertmanager-client.backoff-retries`
  - `-alertmanager.alertmanager-client.grpc-client-rate-limit`
  - `-alertmanager.alertmanager-client.grpc-client-rate-limit-burst`
  - `-alertmanager.alertmanager-client.grpc-compression`
  - `-alertmanager.alertmanager-client.grpc-max-recv-msg-size`
  - `-alertmanager.alertmanager-client.grpc-max-send-msg-size`
* [ENHANCEMENT] Ruler: Add more detailed query information to ruler query stats logging. #1411
* [ENHANCEMENT] Admin: Admin API now has some styling. #1482 #1549 #1821 #1824
* [ENHANCEMENT] Alertmanager: added `insight=true` field to alertmanager dispatch logs. #1379
* [ENHANCEMENT] Store-gateway: Add the experimental ability to run index header operations in a dedicated thread pool. This feature can be configured using `-blocks-storage.bucket-store.index-header-thread-pool-size` and is disabled by default. #1660
* [ENHANCEMENT] Store-gateway: don't drop all blocks if instance finds itself as unhealthy or missing in the ring. #1806 #1823
* [ENHANCEMENT] Querier: wait until inflight queries are completed when shutting down queriers. #1756 #1767
* [BUGFIX] Query-frontend: do not shard queries with a subquery unless the subquery is inside a shardable aggregation function call. #1542
* [BUGFIX] Query-frontend: added `component=query-frontend` label to results cache memcached metrics to fix a panic when Mimir is running in single binary mode and results cache is enabled. #1704
* [BUGFIX] Mimir: services' status content-type is now correctly set to `text/html`. #1575
* [BUGFIX] Multikv: Fix panic when using using runtime config to set primary KV store used by `multi` KV. #1587
* [BUGFIX] Multikv: Fix watching for runtime config changes in `multi` KV store in ruler and querier. #1665
* [BUGFIX] Memcached: allow to use CNAME DNS records for the memcached backend addresses. #1654
* [BUGFIX] Querier: fixed temporary partial query results when shuffle sharding is enabled and hash ring backend storage is flushed / reset. #1829
* [BUGFIX] Alertmanager: prevent more file traversal cases related to template names. #1833
* [BUGFUX] Alertmanager: Allow usage with `-alertmanager-storage.backend=local`. Note that when using this storage type, the Alertmanager is not able persist state remotely, so it not recommended for production use. #1836
* [BUGFIX] Alertmanager: Do not validate alertmanager configuration if it's not running. #1835

### Mixin

* [CHANGE] Dashboards: Remove per-user series legends from Tenants dashboard. #1605
* [CHANGE] Dashboards: Show in-memory series and the per-user series limit on Tenants dashboard. #1613
* [CHANGE] Dashboards: Slow-queries dashboard now uses `user` label from logs instead of `org_id`. #1634
* [CHANGE] Dashboards: changed all Grafana dashboards UIDs to not conflict with Cortex ones, to let people install both while migrating from Cortex to Mimir: #1801 #1808
  * Alertmanager from `a76bee5913c97c918d9e56a3cc88cc28` to `b0d38d318bbddd80476246d4930f9e55`
  * Alertmanager Resources from `68b66aed90ccab448009089544a8d6c6` to `a6883fb22799ac74479c7db872451092`
  * Compactor from `9c408e1d55681ecb8a22c9fab46875cc` to `1b3443aea86db629e6efdb7d05c53823`
  * Compactor Resources from `df9added6f1f4332f95848cca48ebd99` to `09a5c49e9cdb2f2b24c6d184574a07fd`
  * Config from `61bb048ced9817b2d3e07677fb1c6290` to `5d9d0b4724c0f80d68467088ec61e003`
  * Object Store from `d5a3a4489d57c733b5677fb55370a723` to `e1324ee2a434f4158c00a9ee279d3292`
  * Overrides from `b5c95fee2e5e7c4b5930826ff6e89a12` to `1e2c358600ac53f09faea133f811b5bb`
  * Queries from `d9931b1054053c8b972d320774bb8f1d` to `b3abe8d5c040395cc36615cb4334c92d`
  * Reads from `8d6ba60eccc4b6eedfa329b24b1bd339` to `e327503188913dc38ad571c647eef643`
  * Reads Networking from `c0464f0d8bd026f776c9006b05910000` to `54b2a0a4748b3bd1aefa92ce5559a1c2`
  * Reads Resources from `2fd2cda9eea8d8af9fbc0a5960425120` to `cc86fd5aa9301c6528986572ad974db9`
  * Rollout Progress from `7544a3a62b1be6ffd919fc990ab8ba8f` to `7f0b5567d543a1698e695b530eb7f5de`
  * Ruler from `44d12bcb1f95661c6ab6bc946dfc3473` to `631e15d5d85afb2ca8e35d62984eeaa0`
  * Scaling from `88c041017b96856c9176e07cf557bdcf` to `64bbad83507b7289b514725658e10352`
  * Slow queries from `e6f3091e29d2636e3b8393447e925668` to `6089e1ce1e678788f46312a0a1e647e6`
  * Tenants from `35fa247ce651ba189debf33d7ae41611` to `35fa247ce651ba189debf33d7ae41611`
  * Top Tenants from `bc6e12d4fe540e4a1785b9d3ca0ffdd9` to `bc6e12d4fe540e4a1785b9d3ca0ffdd9`
  * Writes from `0156f6d15aa234d452a33a4f13c838e3` to `8280707b8f16e7b87b840fc1cc92d4c5`
  * Writes Networking from `681cd62b680b7154811fe73af55dcfd4` to `978c1cb452585c96697a238eaac7fe2d`
  * Writes Resources from `c0464f0d8bd026f776c9006b0591bb0b` to `bc9160e50b52e89e0e49c840fea3d379`
* [FEATURE] Alerts: added the following alerts on `mimir-continuous-test` tool: #1676
  - `MimirContinuousTestNotRunningOnWrites`
  - `MimirContinuousTestNotRunningOnReads`
  - `MimirContinuousTestFailed`
* [ENHANCEMENT] Added `per_cluster_label` support to allow to change the label name used to differentiate between Kubernetes clusters. #1651
* [ENHANCEMENT] Dashboards: Show QPS and latency of the Alertmanager Distributor. #1696
* [ENHANCEMENT] Playbooks: Add Alertmanager suggestions for `MimirRequestErrors` and `MimirRequestLatency` #1702
* [ENHANCEMENT] Dashboards: Allow custom datasources. #1749
* [ENHANCEMENT] Dashboards: Add config option `gateway_enabled` (defaults to `true`) to disable gateway panels from dashboards. #1761
* [ENHANCEMENT] Dashboards: Extend Top tenants dashboard with queries for tenants with highest sample rate, discard rate, and discard rate growth. #1842
* [ENHANCEMENT] Dashboards: Show ingestion rate limit and rule group limit on Tenants dashboard. #1845
* [ENHANCEMENT] Dashboards: Add "last successful run" panel to compactor dashboard. #1628
* [BUGFIX] Dashboards: Fix "Failed evaluation rate" panel on Tenants dashboard. #1629
* [BUGFIX] Honor the configured `per_instance_label` in all dashboards and alerts. #1697

### Jsonnet

* [FEATURE] Added support for `mimir-continuous-test`. To deploy `mimir-continuous-test` you can use the following configuration: #1675 #1850
  ```jsonnet
  _config+: {
    continuous_test_enabled: true,
    continuous_test_tenant_id: 'type-tenant-id',
    continuous_test_write_endpoint: 'http://type-write-path-hostname',
    continuous_test_read_endpoint: 'http://type-read-path-hostname/prometheus',
  },
  ```
* [ENHANCEMENT] Ingester anti-affinity can now be disabled by using `ingester_allow_multiple_replicas_on_same_node` configuration key. #1581
* [ENHANCEMENT] Added `node_selector` configuration option to select Kubernetes nodes where Mimir should run. #1596
* [ENHANCEMENT] Alertmanager: Added a `PodDisruptionBudget` of `withMaxUnavailable = 1`, to ensure we maintain quorum during rollouts. #1683
* [ENHANCEMENT] Store-gateway anti-affinity can now be enabled/disabled using `store_gateway_allow_multiple_replicas_on_same_node` configuration key. #1730
* [ENHANCEMENT] Added `store_gateway_zone_a_args`, `store_gateway_zone_b_args` and `store_gateway_zone_c_args` configuration options. #1807
* [BUGFIX] Pass primary and secondary multikv stores via CLI flags. Introduced new `multikv_switch_primary_secondary` config option to flip primary and secondary in runtime config.

### Mimirtool

* [BUGFIX] `config convert`: Retain Cortex defaults for `blocks_storage.backend`, `ruler_storage.backend`, `alertmanager_storage.backend`, `auth.type`, `activity_tracker.filepath`, `alertmanager.data_dir`, `blocks_storage.filesystem.dir`, `compactor.data_dir`, `ruler.rule_path`, `ruler_storage.filesystem.dir`, and `graphite.querier.schemas.backend`. #1626 #1762

### Tools

* [FEATURE] Added a `markblocks` tool that creates `no-compact` and `delete` marks for the blocks. #1551
* [FEATURE] Added `mimir-continuous-test` tool to continuously run smoke tests on live Mimir clusters. #1535 #1540 #1653 #1603 #1630 #1691 #1675 #1676 #1692 #1706 #1709 #1775 #1777 #1778 #1795
* [FEATURE] Added `mimir-rules-action` GitHub action, located at `operations/mimir-rules-action/`, used to lint, prepare, verify, diff, and sync rules to a Mimir cluster. #1723

## 2.0.0

### Grafana Mimir

_Changes since Cortex 1.10.0._

* [CHANGE] Remove chunks storage engine. #86 #119 #510 #545 #743 #744 #748 #753 #755 #757 #758 #759 #760 #762 #764 #789 #812 #813
  * The following CLI flags (and their respective YAML config options) have been removed:
    * `-store.engine`
    * `-schema-config-file`
    * `-ingester.checkpoint-duration`
    * `-ingester.checkpoint-enabled`
    * `-ingester.chunk-encoding`
    * `-ingester.chunk-age-jitter`
    * `-ingester.concurrent-flushes`
    * `-ingester.flush-on-shutdown-with-wal-enabled`
    * `-ingester.flush-op-timeout`
    * `-ingester.flush-period`
    * `-ingester.max-chunk-age`
    * `-ingester.max-chunk-idle`
    * `-ingester.max-series-per-query` (and `max_series_per_query` from runtime config)
    * `-ingester.max-stale-chunk-idle`
    * `-ingester.max-transfer-retries`
    * `-ingester.min-chunk-length`
    * `-ingester.recover-from-wal`
    * `-ingester.retain-period`
    * `-ingester.spread-flushes`
    * `-ingester.wal-dir`
    * `-ingester.wal-enabled`
    * `-querier.query-parallelism`
    * `-querier.second-store-engine`
    * `-querier.use-second-store-before-time`
    * `-flusher.wal-dir`
    * `-flusher.concurrent-flushes`
    * `-flusher.flush-op-timeout`
    * All `-table-manager.*` flags
    * All `-deletes.*` flags
    * All `-purger.*` flags
    * All `-metrics.*` flags
    * All `-dynamodb.*` flags
    * All `-s3.*` flags
    * All `-azure.*` flags
    * All `-bigtable.*` flags
    * All `-gcs.*` flags
    * All `-cassandra.*` flags
    * All `-boltdb.*` flags
    * All `-local.*` flags
    * All `-swift.*` flags
    * All `-store.*` flags except `-store.engine`, `-store.max-query-length`, `-store.max-labels-query-length`
    * All `-grpc-store.*` flags
  * The following API endpoints have been removed:
    * `/api/v1/chunks` and `/chunks`
  * The following metrics have been removed:
    * `cortex_ingester_flush_queue_length`
    * `cortex_ingester_queried_chunks`
    * `cortex_ingester_chunks_created_total`
    * `cortex_ingester_wal_replay_duration_seconds`
    * `cortex_ingester_wal_corruptions_total`
    * `cortex_ingester_sent_chunks`
    * `cortex_ingester_received_chunks`
    * `cortex_ingester_flush_series_in_progress`
    * `cortex_ingester_chunk_utilization`
    * `cortex_ingester_chunk_length`
    * `cortex_ingester_chunk_size_bytes`
    * `cortex_ingester_chunk_age_seconds`
    * `cortex_ingester_memory_chunks`
    * `cortex_ingester_flushing_enqueued_series_total`
    * `cortex_ingester_flushing_dequeued_series_total`
    * `cortex_ingester_dropped_chunks_total`
    * `cortex_oldest_unflushed_chunk_timestamp_seconds`
    * `prometheus_local_storage_chunk_ops_total`
    * `prometheus_local_storage_chunkdesc_ops_total`
    * `prometheus_local_storage_memory_chunkdescs`
* [CHANGE] Changed default storage backends from `s3` to `filesystem` #833
  This effects the following flags:
  * `-blocks-storage.backend` now defaults to `filesystem`
  * `-blocks-storage.filesystem.dir` now defaults to `blocks`
  * `-alertmanager-storage.backend` now defaults to `filesystem`
  * `-alertmanager-storage.filesystem.dir` now defaults to `alertmanager`
  * `-ruler-storage.backend` now defaults to `filesystem`
  * `-ruler-storage.filesystem.dir` now defaults to `ruler`
* [CHANGE] Renamed metric `cortex_experimental_features_in_use_total` as `cortex_experimental_features_used_total` and added `feature` label. #32 #658
* [CHANGE] Removed `log_messages_total` metric. #32
* [CHANGE] Some files and directories created by Mimir components on local disk now have stricter permissions, and are only readable by owner, but not group or others. #58
* [CHANGE] Memcached client DNS resolution switched from golang built-in to [`miekg/dns`](https://github.com/miekg/dns). #142
* [CHANGE] The metric `cortex_deprecated_flags_inuse_total` has been renamed to `deprecated_flags_inuse_total` as part of using grafana/dskit functionality. #185
* [CHANGE] API: The `-api.response-compression-enabled` flag has been removed, and GZIP response compression is always enabled except on `/api/v1/push` and `/push` endpoints. #880
* [CHANGE] Update Go version to 1.17.3. #480
* [CHANGE] The `status_code` label on gRPC client metrics has changed from '200' and '500' to '2xx', '5xx', '4xx', 'cancel' or 'error'. #537
* [CHANGE] Removed the deprecated `-<prefix>.fifocache.size` flag. #618
* [CHANGE] Enable index header lazy loading by default. #693
  * `-blocks-storage.bucket-store.index-header-lazy-loading-enabled` default from `false` to `true`
  * `-blocks-storage.bucket-store.index-header-lazy-loading-idle-timeout` default from `20m` to `1h`
* [CHANGE] Shuffle-sharding:
  * `-distributor.sharding-strategy` option has been removed, and shuffle sharding is enabled by default. Default shard size is set to 0, which disables shuffle sharding for the tenant (all ingesters will receive tenants's samples). #888
  * `-ruler.sharding-strategy` option has been removed from ruler. Ruler now uses shuffle-sharding by default, but respects `ruler_tenant_shard_size`, which defaults to 0 (ie. use all rulers for tenant). #889
  * `-store-gateway.sharding-strategy` option has been removed store-gateways. Store-gateway now uses shuffle-sharding by default, but respects `store_gateway_tenant_shard_size` for tenant, and this value defaults to 0. #891
* [CHANGE] Server: `-server.http-listen-port` (yaml: `server.http_listen_port`) now defaults to `8080` (previously `80`). #871
* [CHANGE] Changed the default value of `-blocks-storage.bucket-store.ignore-deletion-marks-delay` from 6h to 1h. #892
* [CHANGE] Changed default settings for memcached clients: #959 #1000
  * The default value for the following config options has changed from `10000` to `25000`:
    * `-blocks-storage.bucket-store.chunks-cache.memcached.max-async-buffer-size`
    * `-blocks-storage.bucket-store.index-cache.memcached.max-async-buffer-size`
    * `-blocks-storage.bucket-store.metadata-cache.memcached.max-async-buffer-size`
    * `-query-frontend.results-cache.memcached.max-async-buffer-size`
  * The default value for the following config options has changed from `0` (unlimited) to `100`:
    * `-blocks-storage.bucket-store.chunks-cache.memcached.max-get-multi-batch-size`
    * `-blocks-storage.bucket-store.index-cache.memcached.max-get-multi-batch-size`
    * `-blocks-storage.bucket-store.metadata-cache.memcached.max-get-multi-batch-size`
    * `-query-frontend.results-cache.memcached.max-get-multi-batch-size`
  * The default value for the following config options has changed from `16` to `100`:
    * `-blocks-storage.bucket-store.chunks-cache.memcached.max-idle-connections`
    * `-blocks-storage.bucket-store.index-cache.memcached.max-idle-connections`
    * `-blocks-storage.bucket-store.metadata-cache.memcached.max-idle-connections`
    * `-query-frontend.results-cache.memcached.max-idle-connections`
  * The default value for the following config options has changed from `100ms` to `200ms`:
    * `-blocks-storage.bucket-store.metadata-cache.memcached.timeout`
    * `-blocks-storage.bucket-store.index-cache.memcached.timeout`
    * `-blocks-storage.bucket-store.chunks-cache.memcached.timeout`
    * `-query-frontend.results-cache.memcached.timeout`
* [CHANGE] Changed the default value of `-blocks-storage.bucket-store.bucket-index.enabled` to `true`. The default configuration must now run the compactor in order to write the bucket index or else queries to long term storage will fail. #924
* [CHANGE] Option `-auth.enabled` has been renamed to `-auth.multitenancy-enabled`. #1130
* [CHANGE] Default tenant ID used with disabled auth (`-auth.multitenancy-enabled=false`) has changed from `fake` to `anonymous`. This tenant ID can now be changed with `-auth.no-auth-tenant` option. #1063
* [CHANGE] The default values for the following local directories have changed: #1072
  * `-alertmanager.storage.path` default value changed to `./data-alertmanager/`
  * `-compactor.data-dir` default value changed to `./data-compactor/`
  * `-ruler.rule-path` default value changed to `./data-ruler/`
* [CHANGE] The default value for gRPC max send message size has been changed from 16MB to 100MB. This affects the following parameters: #1152
  * `-query-frontend.grpc-client-config.grpc-max-send-msg-size`
  * `-ingester.client.grpc-max-send-msg-size`
  * `-querier.frontend-client.grpc-max-send-msg-size`
  * `-query-scheduler.grpc-client-config.grpc-max-send-msg-size`
  * `-ruler.client.grpc-max-send-msg-size`
* [CHANGE] Remove `-http.prefix` flag (and `http_prefix` config file option). #763
* [CHANGE] Remove legacy endpoints. Please use their alternatives listed below. As part of the removal process we are
  introducing two new sets of endpoints for the ruler configuration API: `<prometheus-http-prefix>/rules` and
  `<prometheus-http-prefix>/config/v1/rules/**`. We are also deprecating `<prometheus-http-prefix>/rules` and `/api/v1/rules`;
  and will remove them in Mimir 2.2.0. #763 #1222
  * Query endpoints

    | Legacy                                                  | Alternative                                                |
    | ------------------------------------------------------- | ---------------------------------------------------------- |
    | `/<legacy-http-prefix>/api/v1/query`                    | `<prometheus-http-prefix>/api/v1/query`                    |
    | `/<legacy-http-prefix>/api/v1/query_range`              | `<prometheus-http-prefix>/api/v1/query_range`              |
    | `/<legacy-http-prefix>/api/v1/query_exemplars`          | `<prometheus-http-prefix>/api/v1/query_exemplars`          |
    | `/<legacy-http-prefix>/api/v1/series`                   | `<prometheus-http-prefix>/api/v1/series`                   |
    | `/<legacy-http-prefix>/api/v1/labels`                   | `<prometheus-http-prefix>/api/v1/labels`                   |
    | `/<legacy-http-prefix>/api/v1/label/{name}/values`      | `<prometheus-http-prefix>/api/v1/label/{name}/values`      |
    | `/<legacy-http-prefix>/api/v1/metadata`                 | `<prometheus-http-prefix>/api/v1/metadata`                 |
    | `/<legacy-http-prefix>/api/v1/read`                     | `<prometheus-http-prefix>/api/v1/read`                     |
    | `/<legacy-http-prefix>/api/v1/cardinality/label_names`  | `<prometheus-http-prefix>/api/v1/cardinality/label_names`  |
    | `/<legacy-http-prefix>/api/v1/cardinality/label_values` | `<prometheus-http-prefix>/api/v1/cardinality/label_values` |
    | `/api/prom/user_stats`                                  | `/api/v1/user_stats`                                       |

  * Distributor endpoints

    | Legacy endpoint               | Alternative                   |
    | ----------------------------- | ----------------------------- |
    | `/<legacy-http-prefix>/push`  | `/api/v1/push`                |
    | `/all_user_stats`             | `/distributor/all_user_stats` |
    | `/ha-tracker`                 | `/distributor/ha_tracker`     |

  * Ingester endpoints

    | Legacy          | Alternative           |
    | --------------- | --------------------- |
    | `/ring`         | `/ingester/ring`      |
    | `/shutdown`     | `/ingester/shutdown`  |
    | `/flush`        | `/ingester/flush`     |
    | `/push`         | `/ingester/push`      |

  * Ruler endpoints

    | Legacy                                                | Alternative                                         | Alternative #2 (not available before Mimir 2.0.0)                    |
    | ----------------------------------------------------- | --------------------------------------------------- | ------------------------------------------------------------------- |
    | `/<legacy-http-prefix>/api/v1/rules`                  | `<prometheus-http-prefix>/api/v1/rules`             |                                                                     |
    | `/<legacy-http-prefix>/api/v1/alerts`                 | `<prometheus-http-prefix>/api/v1/alerts`            |                                                                     |
    | `/<legacy-http-prefix>/rules`                         | `/api/v1/rules` (see below)                         |  `<prometheus-http-prefix>/config/v1/rules`                         |
    | `/<legacy-http-prefix>/rules/{namespace}`             | `/api/v1/rules/{namespace}` (see below)             |  `<prometheus-http-prefix>/config/v1/rules/{namespace}`             |
    | `/<legacy-http-prefix>/rules/{namespace}/{groupName}` | `/api/v1/rules/{namespace}/{groupName}` (see below) |  `<prometheus-http-prefix>/config/v1/rules/{namespace}/{groupName}` |
    | `/<legacy-http-prefix>/rules/{namespace}`             | `/api/v1/rules/{namespace}` (see below)             |  `<prometheus-http-prefix>/config/v1/rules/{namespace}`             |
    | `/<legacy-http-prefix>/rules/{namespace}/{groupName}` | `/api/v1/rules/{namespace}/{groupName}` (see below) |  `<prometheus-http-prefix>/config/v1/rules/{namespace}/{groupName}` |
    | `/<legacy-http-prefix>/rules/{namespace}`             | `/api/v1/rules/{namespace}` (see below)             |  `<prometheus-http-prefix>/config/v1/rules/{namespace}`             |
    | `/ruler_ring`                                         | `/ruler/ring`                                       |                                                                     |

    > __Note:__ The `/api/v1/rules/**` endpoints are considered deprecated with Mimir 2.0.0 and will be removed
    in Mimir 2.2.0. After upgrading to 2.0.0 we recommend switching uses to the equivalent
    `/<prometheus-http-prefix>/config/v1/**` endpoints that Mimir 2.0.0 introduces.

  * Alertmanager endpoints

    | Legacy                      | Alternative                        |
    | --------------------------- | ---------------------------------- |
    | `/<legacy-http-prefix>`     | `/alertmanager`                    |
    | `/status`                   | `/multitenant_alertmanager/status` |

* [CHANGE] Ingester: changed `-ingester.stream-chunks-when-using-blocks` default value from `false` to `true`. #717
* [CHANGE] Ingester: default `-ingester.ring.min-ready-duration` reduced from 1m to 15s. #126
* [CHANGE] Ingester: `-ingester.ring.min-ready-duration` now start counting the delay after the ring's health checks have passed instead of when the ring client was started. #126
* [CHANGE] Ingester: allow experimental ingester max-exemplars setting to be changed dynamically #144
  * CLI flag `-blocks-storage.tsdb.max-exemplars` is renamed to `-ingester.max-global-exemplars-per-user`.
  * YAML `max_exemplars` is moved from `tsdb` to `overrides` and renamed to `max_global_exemplars_per_user`.
* [CHANGE] Ingester: active series metrics `cortex_ingester_active_series` and `cortex_ingester_active_series_custom_tracker` are now removed when their value is zero. #672 #690
* [CHANGE] Ingester: changed default value of `-blocks-storage.tsdb.retention-period` from `6h` to `24h`. #966
* [CHANGE] Ingester: changed default value of `-blocks-storage.tsdb.close-idle-tsdb-timeout` from `0` to `13h`. #967
* [CHANGE] Ingester: changed default value of `-ingester.ring.final-sleep` from `30s` to `0s`. #981
* [CHANGE] Ingester: the following low level settings have been removed: #1153
  * `-ingester-client.expected-labels`
  * `-ingester-client.expected-samples-per-series`
  * `-ingester-client.expected-timeseries`
* [CHANGE] Ingester: following command line options related to ingester ring were renamed: #1155
  * `-consul.*` changed to `-ingester.ring.consul.*`
  * `-etcd.*` changed to `-ingester.ring.etcd.*`
  * `-multi.*` changed to `-ingester.ring.multi.*`
  * `-distributor.excluded-zones` changed to `-ingester.ring.excluded-zones`
  * `-distributor.replication-factor` changed to `-ingester.ring.replication-factor`
  * `-distributor.zone-awareness-enabled` changed to `-ingester.ring.zone-awareness-enabled`
  * `-ingester.availability-zone` changed to `-ingester.ring.instance-availability-zone`
  * `-ingester.final-sleep` changed to `-ingester.ring.final-sleep`
  * `-ingester.heartbeat-period` changed to `-ingester.ring.heartbeat-period`
  * `-ingester.join-after` changed to `-ingester.ring.join-after`
  * `-ingester.lifecycler.ID` changed to `-ingester.ring.instance-id`
  * `-ingester.lifecycler.addr` changed to `-ingester.ring.instance-addr`
  * `-ingester.lifecycler.interface` changed to `-ingester.ring.instance-interface-names`
  * `-ingester.lifecycler.port` changed to `-ingester.ring.instance-port`
  * `-ingester.min-ready-duration` changed to `-ingester.ring.min-ready-duration`
  * `-ingester.num-tokens` changed to `-ingester.ring.num-tokens`
  * `-ingester.observe-period` changed to `-ingester.ring.observe-period`
  * `-ingester.readiness-check-ring-health` changed to `-ingester.ring.readiness-check-ring-health`
  * `-ingester.tokens-file-path` changed to `-ingester.ring.tokens-file-path`
  * `-ingester.unregister-on-shutdown` changed to `-ingester.ring.unregister-on-shutdown`
  * `-ring.heartbeat-timeout` changed to `-ingester.ring.heartbeat-timeout`
  * `-ring.prefix` changed to `-ingester.ring.prefix`
  * `-ring.store` changed to `-ingester.ring.store`
* [CHANGE] Ingester: fields in YAML configuration for ingester ring have been changed: #1155
  * `ingester.lifecycler` changed to `ingester.ring`
  * Fields from `ingester.lifecycler.ring` moved to `ingester.ring`
  * `ingester.lifecycler.address` changed to `ingester.ring.instance_addr`
  * `ingester.lifecycler.id` changed to `ingester.ring.instance_id`
  * `ingester.lifecycler.port` changed to `ingester.ring.instance_port`
  * `ingester.lifecycler.availability_zone` changed to `ingester.ring.instance_availability_zone`
  * `ingester.lifecycler.interface_names` changed to `ingester.ring.instance_interface_names`
* [CHANGE] Distributor: removed the `-distributor.shard-by-all-labels` configuration option. It is now assumed to be true. #698
* [CHANGE] Distributor: change default value of `-distributor.instance-limits.max-inflight-push-requests` to `2000`. #964
* [CHANGE] Distributor: change default value of `-distributor.remote-timeout` from `2s` to `20s`. #970
* [CHANGE] Distributor: removed the `-distributor.extra-query-delay` flag (and its respective YAML config option). #1048
* [CHANGE] Query-frontend: Enable query stats by default, they can still be disabled with `-query-frontend.query-stats-enabled=false`. #83
* [CHANGE] Query-frontend: the `cortex_frontend_mapped_asts_total` metric has been renamed to `cortex_frontend_query_sharding_rewrites_attempted_total`. #150
* [CHANGE] Query-frontend: added `sharded` label to `cortex_query_seconds_total` metric. #235
* [CHANGE] Query-frontend: changed the flag name for controlling query sharding total shards from `-querier.total-shards` to `-query-frontend.query-sharding-total-shards`. #230
* [CHANGE] Query-frontend: flag `-querier.parallelise-shardable-queries` has been renamed to `-query-frontend.parallelize-shardable-queries` #284
* [CHANGE] Query-frontend: removed the deprecated (and unused) `-frontend.cache-split-interval`. Use `-query-frontend.split-queries-by-interval` instead. #587
* [CHANGE] Query-frontend: range query response now omits the `data` field when it's empty (error case) like Prometheus does, previously it was `"data":{"resultType":"","result":null}`. #629
* [CHANGE] Query-frontend: instant queries now honor the `-query-frontend.max-retries-per-request` flag. #630
* [CHANGE] Query-frontend: removed in-memory and Redis cache support. Reason is that these caching backends were just supported by query-frontend, while all other Mimir services only support memcached. #796
  * The following CLI flags (and their respective YAML config options) have been removed:
    * `-frontend.cache.enable-fifocache`
    * `-frontend.redis.*`
    * `-frontend.fifocache.*`
  * The following metrics have been removed:
    * `querier_cache_added_total`
    * `querier_cache_added_new_total`
    * `querier_cache_evicted_total`
    * `querier_cache_entries`
    * `querier_cache_gets_total`
    * `querier_cache_misses_total`
    * `querier_cache_stale_gets_total`
    * `querier_cache_memory_bytes`
    * `cortex_rediscache_request_duration_seconds`
* [CHANGE] Query-frontend: migrated memcached backend client to the same one used in other components (memcached config and metrics are now consistent across all Mimir services). #821
  * The following CLI flags (and their respective YAML config options) have been added:
    * `-query-frontend.results-cache.backend` (set it to `memcached` if `-query-frontend.cache-results=true`)
  * The following CLI flags (and their respective YAML config options) have been changed:
    * `-frontend.memcached.hostname` and `-frontend.memcached.service` have been removed: use `-query-frontend.results-cache.memcached.addresses` instead
  * The following CLI flags (and their respective YAML config options) have been renamed:
    * `-frontend.background.write-back-concurrency` renamed to `-query-frontend.results-cache.memcached.max-async-concurrency`
    * `-frontend.background.write-back-buffer` renamed to `-query-frontend.results-cache.memcached.max-async-buffer-size`
    * `-frontend.memcached.batchsize` renamed to `-query-frontend.results-cache.memcached.max-get-multi-batch-size`
    * `-frontend.memcached.parallelism` renamed to `-query-frontend.results-cache.memcached.max-get-multi-concurrency`
    * `-frontend.memcached.timeout` renamed to `-query-frontend.results-cache.memcached.timeout`
    * `-frontend.memcached.max-item-size` renamed to `-query-frontend.results-cache.memcached.max-item-size`
    * `-frontend.memcached.max-idle-conns` renamed to `-query-frontend.results-cache.memcached.max-idle-connections`
    * `-frontend.compression` renamed to `-query-frontend.results-cache.compression`
  * The following CLI flags (and their respective YAML config options) have been removed:
    * `-frontend.memcached.circuit-breaker-consecutive-failures`: feature removed
    * `-frontend.memcached.circuit-breaker-timeout`: feature removed
    * `-frontend.memcached.circuit-breaker-interval`: feature removed
    * `-frontend.memcached.update-interval`: new setting is hardcoded to 30s
    * `-frontend.memcached.consistent-hash`: new setting is always enabled
    * `-frontend.default-validity` and `-frontend.memcached.expiration`: new setting is hardcoded to 7 days
  * The following metrics have been changed:
    * `cortex_cache_dropped_background_writes_total{name}` changed to `thanos_memcached_operation_skipped_total{name, operation, reason}`
    * `cortex_cache_value_size_bytes{name, method}` changed to `thanos_memcached_operation_data_size_bytes{name}`
    * `cortex_cache_request_duration_seconds{name, method, status_code}` changed to `thanos_memcached_operation_duration_seconds{name, operation}`
    * `cortex_cache_fetched_keys{name}` changed to `thanos_cache_memcached_requests_total{name}`
    * `cortex_cache_hits{name}` changed to `thanos_cache_memcached_hits_total{name}`
    * `cortex_memcache_request_duration_seconds{name, method, status_code}` changed to `thanos_memcached_operation_duration_seconds{name, operation}`
    * `cortex_memcache_client_servers{name}` changed to `thanos_memcached_dns_provider_results{name, addr}`
    * `cortex_memcache_client_set_skip_total{name}` changed to `thanos_memcached_operation_skipped_total{name, operation, reason}`
    * `cortex_dns_lookups_total` changed to `thanos_memcached_dns_lookups_total`
    * For all metrics the value of the "name" label has changed from `frontend.memcached` to `frontend-cache`
  * The following metrics have been removed:
    * `cortex_cache_background_queue_length{name}`
* [CHANGE] Query-frontend: merged `query_range` into `frontend` in the YAML config (keeping the same keys) and renamed flags: #825
  * `-querier.max-retries-per-request` renamed to `-query-frontend.max-retries-per-request`
  * `-querier.split-queries-by-interval` renamed to `-query-frontend.split-queries-by-interval`
  * `-querier.align-querier-with-step` renamed to `-query-frontend.align-querier-with-step`
  * `-querier.cache-results` renamed to `-query-frontend.cache-results`
  * `-querier.parallelise-shardable-queries` renamed to `-query-frontend.parallelize-shardable-queries`
* [CHANGE] Query-frontend: the default value of `-query-frontend.split-queries-by-interval` has changed from `0` to `24h`. #1131
* [CHANGE] Query-frontend: `-frontend.` flags were renamed to `-query-frontend.`: #1167
* [CHANGE] Query-frontend / Query-scheduler: classified the `-query-frontend.querier-forget-delay` and `-query-scheduler.querier-forget-delay` flags (and their respective YAML config options) as experimental. #1208
* [CHANGE] Querier / ruler: Change `-querier.max-fetched-chunks-per-query` configuration to limit to maximum number of chunks that can be fetched in a single query. The number of chunks fetched by ingesters AND long-term storare combined should not exceed the value configured on `-querier.max-fetched-chunks-per-query`. [#4260](https://github.com/cortexproject/cortex/pull/4260)
* [CHANGE] Querier / ruler: Option `-querier.ingester-streaming` has been removed. Querier/ruler now always use streaming method to query ingesters. #204
* [CHANGE] Querier: always fetch labels from store and respect start/end times in request; the option `-querier.query-store-for-labels-enabled` has been removed and is now always on. #518 #1132
* [CHANGE] Querier / ruler: removed the `-store.query-chunk-limit` flag (and its respective YAML config option `max_chunks_per_query`). `-querier.max-fetched-chunks-per-query` (and its respective YAML config option `max_fetched_chunks_per_query`) should be used instead. #705
* [CHANGE] Querier/Ruler: `-querier.active-query-tracker-dir` option has been removed. Active query tracking is now done via Activity tracker configured by `-activity-tracker.filepath` and enabled by default. Limit for max number of concurrent queries (`-querier.max-concurrent`) is now respected even if activity tracking is not enabled. #661 #822
* [CHANGE] Querier/ruler/query-frontend: the experimental `-querier.at-modifier-enabled` CLI flag has been removed and the PromQL `@` modifier is always enabled. #941
* [CHANGE] Querier: removed `-querier.worker-match-max-concurrent` and `-querier.worker-parallelism` CLI flags (and their respective YAML config options). Mimir now behaves like if `-querier.worker-match-max-concurrent` is always enabled and you should configure the max concurrency per querier process using `-querier.max-concurrent` instead. #958
* [CHANGE] Querier: changed default value of `-querier.query-ingesters-within` from `0` to `13h`. #967
* [CHANGE] Querier: rename metric `cortex_query_fetched_chunks_bytes_total` to `cortex_query_fetched_chunk_bytes_total` to be consistent with the limit name. #476
* [CHANGE] Ruler: add two new metrics `cortex_ruler_list_rules_seconds` and `cortex_ruler_load_rule_groups_seconds` to the ruler. #906
* [CHANGE] Ruler: endpoints for listing configured rules now return HTTP status code 200 and an empty map when there are no rules instead of an HTTP 404 and plain text error message. The following endpoints are affected: #456
  * `<prometheus-http-prefix>/config/v1/rules`
  * `<prometheus-http-prefix>/config/v1/rules/{namespace}`
  * `<prometheus-http-prefix>/rules` (deprecated)
  * `<prometheus-http-prefix>/rules/{namespace}` (deprecated)
  * `/api/v1/rules` (deprecated)
  * `/api/v1/rules/{namespace}` (deprecated)
* [CHANGE] Ruler: removed `configdb` support from Ruler backend storages. #15 #38 #819
* [CHANGE] Ruler: removed the support for the deprecated storage configuration via `-ruler.storage.*` CLI flags (and their respective YAML config options). Use `-ruler-storage.*` instead. #628
* [CHANGE] Ruler: set new default limits for rule groups: `-ruler.max-rules-per-rule-group` to 20 (previously 0, disabled) and `-ruler.max-rule-groups-per-tenant` to 70 (previously 0, disabled). #847
* [CHANGE] Ruler: removed `-ruler.enable-sharding` option, and changed default value of `-ruler.ring.store` to `memberlist`. #943
* [CHANGE] Ruler: `-ruler.alertmanager-use-v2` has been removed. The ruler will always use the `v2` endpoints. #954 #1100
* [CHANGE] Ruler: `-experimental.ruler.enable-api` flag has been renamed to `-ruler.enable-api` and is now stable. The default value has also changed from `false` to `true`, so both ruler and alertmanager API are enabled by default. #913 #1065
* [CHANGE] Ruler: add support for [DNS service discovery format](./docs/sources/configuration/arguments.md#dns-service-discovery) for `-ruler.alertmanager-url`. `-ruler.alertmanager-discovery` flag has been removed. URLs following the prior SRV format, will be treated as a static target. To continue using service discovery for these URLs prepend `dnssrvnoa+` to them. #993
  * The following metrics for Alertmanager DNS service discovery are replaced:
    * `prometheus_sd_dns_lookups_total` replaced by `cortex_dns_lookups_total{component="ruler"}`
    * `prometheus_sd_dns_lookup_failures_total` replaced by `cortex_dns_failures_total{component="ruler"}`
* [CHANGE] Ruler: deprecate `/api/v1/rules/**` and `<prometheus-http-prefix/rules/**` configuration API endpoints in favour of `/<prometheus-http-prefix>/config/v1/rules/**`. Deprecated endpoints will be removed in Mimir 2.2.0. Main configuration API endpoints are now `/<prometheus-http-prefix>/config/api/v1/rules/**` introduced in Mimir 2.0.0. #1222
* [CHANGE] Store-gateway: index cache now includes tenant in cache keys, this invalidates previous cached entries. #607
* [CHANGE] Store-gateway: increased memcached index caching TTL from 1 day to 7 days. #718
* [CHANGE] Store-gateway: options `-store-gateway.sharding-enabled` and `-querier.store-gateway-addresses` were removed. Default value of `-store-gateway.sharding-ring.store` is now `memberlist` and default value for `-store-gateway.sharding-ring.wait-stability-min-duration` changed from `1m` to `0` (disabled). #976
* [CHANGE] Compactor: compactor will no longer try to compact blocks that are already marked for deletion. Previously compactor would consider blocks marked for deletion within `-compactor.deletion-delay / 2` period as eligible for compaction. [#4328](https://github.com/cortexproject/cortex/pull/4328)
* [CHANGE] Compactor: Removed support for block deletion marks migration. If you're upgrading from Cortex < 1.7.0 to Mimir, you should upgrade the compactor to Cortex >= 1.7.0 first, run it at least once and then upgrade to Mimir. #122
* [CHANGE] Compactor: removed the `cortex_compactor_group_vertical_compactions_total` metric. #278
* [CHANGE] Compactor: no longer waits for initial blocks cleanup to finish before starting compactions. #282
* [CHANGE] Compactor: removed overlapping sources detection. Overlapping sources may exist due to edge cases (timing issues) when horizontally sharding compactor, but are correctly handled by compactor. #494
* [CHANGE] Compactor: compactor now uses deletion marks from `<tenant>/markers` location in the bucket. Marker files are no longer fetched, only listed. #550
* [CHANGE] Compactor: Default value of `-compactor.block-sync-concurrency` has changed from 20 to 8. This flag is now only used to control number of goroutines for downloading and uploading blocks during compaction. #552
* [CHANGE] Compactor is now included in `all` target (single-binary). #866
* [CHANGE] Compactor: Removed `-compactor.sharding-enabled` option. Sharding in compactor is now always enabled. Default value of `-compactor.ring.store` has changed from `consul` to `memberlist`. Default value of `-compactor.ring.wait-stability-min-duration` is now 0, which disables the feature. #956
* [CHANGE] Alertmanager: removed `-alertmanager.configs.auto-webhook-root` #977
* [CHANGE] Alertmanager: removed `configdb` support from Alertmanager backend storages. #15 #38 #819
* [CHANGE] Alertmanager: Don't count user-not-found errors from replicas as failures in the `cortex_alertmanager_state_fetch_replica_state_failed_total` metric. #190
* [CHANGE] Alertmanager: Use distributor for non-API routes. #213
* [CHANGE] Alertmanager: removed `-alertmanager.storage.*` configuration options, with the exception of the CLI flags `-alertmanager.storage.path` and `-alertmanager.storage.retention`. Use `-alertmanager-storage.*` instead. #632
* [CHANGE] Alertmanager: set default value for `-alertmanager.web.external-url=http://localhost:8080/alertmanager` to match the default configuration. #808 #1067
* [CHANGE] Alertmanager: `-experimental.alertmanager.enable-api` flag has been renamed to `-alertmanager.enable-api` and is now stable. #913
* [CHANGE] Alertmanager: now always runs with sharding enabled; other modes of operation are removed. #1044 #1126
  * The following configuration options are removed:
    * `-alertmanager.sharding-enabled`
    * `-alertmanager.cluster.advertise-address`
    * `-alertmanager.cluster.gossip-interval`
    * `-alertmanager.cluster.listen-address`
    * `-alertmanager.cluster.peers`
    * `-alertmanager.cluster.push-pull-interval`
  * The following configuration options are renamed:
    * `-alertmanager.cluster.peer-timeout` to `-alertmanager.peer-timeout`
* [CHANGE] Alertmanager: the default value of `-alertmanager.sharding-ring.store` is now `memberlist`. #1171
* [CHANGE] Ring: changed default value of `-distributor.ring.store` (Distributor ring) and `-ring.store` (Ingester ring) to `memberlist`. #1046
* [CHANGE] Memberlist: the `memberlist_kv_store_value_bytes` metric has been removed due to values no longer being stored in-memory as encoded bytes. [#4345](https://github.com/cortexproject/cortex/pull/4345)
* [CHANGE] Memberlist: forward only changes, not entire original message. [#4419](https://github.com/cortexproject/cortex/pull/4419)
* [CHANGE] Memberlist: don't accept old tombstones as incoming change, and don't forward such messages to other gossip members. [#4420](https://github.com/cortexproject/cortex/pull/4420)
* [CHANGE] Memberlist: changed probe interval from `1s` to `5s` and probe timeout from `500ms` to `2s`. #563
* [CHANGE] Memberlist: the `name` label on metrics `cortex_dns_failures_total`, `cortex_dns_lookups_total` and `cortex_dns_provider_results` was renamed to `component`. #993
* [CHANGE] Limits: removed deprecated limits for rejecting old samples #799
  This removes the following flags:
  * `-validation.reject-old-samples`
  * `-validation.reject-old-samples.max-age`
* [CHANGE] Limits: removed local limit-related flags in favor of global limits. #725
  The distributor ring is now required, and can be configured via the `distributor.ring.*` flags.
  This removes the following flags:
  * `-distributor.ingestion-rate-strategy` -> will now always use the "global" strategy
  * `-ingester.max-series-per-user` -> set `-ingester.max-global-series-per-user` to `N` times the existing value of `-ingester.max-series-per-user` instead
  * `-ingester.max-series-per-metric` -> set `-ingester.max-global-series-per-metric`  to `N` times the existing value of `-ingester.max-series-per-metric` instead
  * `-ingester.max-metadata-per-user` -> set `-ingester.max-global-metadata-per-user` to `N` times the existing value of `-ingester.max-metadata-per-user` instead
  * `-ingester.max-metadata-per-metric` -> set `-ingester.max-global-metadata-per-metric` to `N` times the existing value of `-ingester.max-metadata-per-metric` instead
  * In the above notes, `N` refers to the number of ingester replicas
  Additionally, default values for the following flags have changed:
  * `-ingester.max-global-series-per-user` from `0` to `150000`
  * `-ingester.max-global-series-per-metric` from `0` to `20000`
  * `-distributor.ingestion-rate-limit` from `25000` to `10000`
  * `-distributor.ingestion-burst-size` from `50000` to `200000`
* [CHANGE] Limits: removed limit `enforce_metric_name`, now behave as if set to `true` always. #686
* [CHANGE] Limits: Option `-ingester.max-samples-per-query` and its YAML field `max_samples_per_query` have been removed. It required `-querier.ingester-streaming` option to be set to false, but since `-querier.ingester-streaming` is removed (always defaulting to true), the limit using it was removed as well. #204 #1132
* [CHANGE] Limits: Set the default max number of inflight ingester push requests (`-ingester.instance-limits.max-inflight-push-requests`) to 30000 in order to prevent clusters from being overwhelmed by request volume or temporary slow-downs. #259
* [CHANGE] Overrides exporter: renamed metric `cortex_overrides` to `cortex_limits_overrides`. #173 #407
* [FEATURE] The following features have been moved from experimental to stable: #913 #1002
  * Alertmanager config API
  * Alertmanager receiver firewall
  * Alertmanager sharding
  * Azure blob storage support
  * Blocks storage bucket index
  * Disable the ring health check in the readiness endpoint (`-ingester.readiness-check-ring-health=false`)
  * Distributor: do not extend writes on unhealthy ingesters
  * Do not unregister ingesters from ring on shutdown (`-ingester.unregister-on-shutdown=false`)
  * HA Tracker: cleanup of old replicas from KV Store
  * Instance limits in ingester and distributor
  * OpenStack Swift storage support
  * Query-frontend: query stats tracking
  * Query-scheduler
  * Querier: tenant federation
  * Ruler config API
  * S3 Server Side Encryption (SSE) using KMS
  * TLS configuration for gRPC, HTTP and etcd clients
  * Zone-aware replication
  * `/labels` API using matchers
  * The following querier limits:
    * `-querier.max-fetched-chunks-per-query`
    * `-querier.max-fetched-chunk-bytes-per-query`
    * `-querier.max-fetched-series-per-query`
  * The following alertmanager limits:
    * Notification rate (`-alertmanager.notification-rate-limit` and `-alertmanager.notification-rate-limit-per-integration`)
    * Dispatcher groups (`-alertmanager.max-dispatcher-aggregation-groups`)
    * User config size (`-alertmanager.max-config-size-bytes`)
    * Templates count in user config (`-alertmanager.max-templates-count`)
    * Max template size (`-alertmanager.max-template-size-bytes`)
* [FEATURE] The endpoints `/api/v1/status/buildinfo`, `<prometheus-http-prefix>/api/v1/status/buildinfo`, and `<alertmanager-http-prefix>/api/v1/status/buildinfo` have been added to display build information and enabled features. #1219 #1240
* [FEATURE] PromQL: added `present_over_time` support. #139
* [FEATURE] Added "Activity tracker" feature which can log ongoing activities from previous Mimir run in case of a crash. It is enabled by default and controlled by the `-activity-tracker.filepath` flag. It can be disabled by setting this path to an empty string. Currently, the Store-gateway, Ruler, Querier, Query-frontend and Ingester components use this feature to track queries. #631 #782 #822 #1121
* [FEATURE] Divide configuration parameters into categories "basic", "advanced", and "experimental". Only flags in the basic category are shown when invoking `-help`, whereas `-help-all` will include flags in all categories (basic, advanced, experimental). #840
* [FEATURE] Querier: Added support for tenant federation to exemplar endpoints. #927
* [FEATURE] Ingester: can expose metrics on active series matching custom trackers configured via `-ingester.active-series-custom-trackers` (or its respective YAML config option). When configured, active series for custom trackers are exposed by the `cortex_ingester_active_series_custom_tracker` metric. #42 #672
* [FEATURE] Ingester: Enable snapshotting of in-memory TSDB on disk during shutdown via `-blocks-storage.tsdb.memory-snapshot-on-shutdown` (experimental). #249
* [FEATURE] Ingester: Added `-blocks-storage.tsdb.isolation-enabled` flag, which allows disabling TSDB isolation feature. This is enabled by default (per TSDB default), but disabling can improve performance of write requests. #512
* [FEATURE] Ingester: Added `-blocks-storage.tsdb.head-chunks-write-queue-size` flag, which allows setting the size of the queue used by the TSDB before m-mapping chunks (experimental). #591
  * Added `cortex_ingester_tsdb_mmap_chunk_write_queue_operations_total` metric to track different operations of this queue.
* [FEATURE] Distributor: Added `-api.skip-label-name-validation-header-enabled` option to allow skipping label name validation on the HTTP write path based on `X-Mimir-SkipLabelNameValidation` header being `true` or not. #390
* [FEATURE] Query-frontend: Add `cortex_query_fetched_series_total` and `cortex_query_fetched_chunks_bytes_total` per-user counters to expose the number of series and bytes fetched as part of queries. These metrics can be enabled with the `-frontend.query-stats-enabled` flag (or its respective YAML config option `query_stats_enabled`). [#4343](https://github.com/cortexproject/cortex/pull/4343)
* [FEATURE] Query-frontend: Add `cortex_query_fetched_chunks_total` per-user counter to expose the number of chunks fetched as part of queries. This metric can be enabled with the `-query-frontend.query-stats-enabled` flag (or its respective YAML config option `query_stats_enabled`). #31
* [FEATURE] Query-frontend: Add query sharding for instant and range queries. You can enable querysharding by setting `-query-frontend.parallelize-shardable-queries` to `true`. The following additional config and exported metrics have been added. #79 #80 #100 #124 #140 #148 #150 #151 #153 #154 #155 #156 #157 #158 #159 #160 #163 #169 #172 #196 #205 #225 #226 #227 #228 #230 #235 #240 #239 #246 #244 #319 #330 #371 #385 #400 #458 #586 #630 #660 #707 #1542
  * New config options:
    * `-query-frontend.query-sharding-total-shards`: The amount of shards to use when doing parallelisation via query sharding.
    * `-query-frontend.query-sharding-max-sharded-queries`: The max number of sharded queries that can be run for a given received query. 0 to disable limit.
    * `-blocks-storage.bucket-store.series-hash-cache-max-size-bytes`: Max size - in bytes - of the in-memory series hash cache in the store-gateway.
    * `-blocks-storage.tsdb.series-hash-cache-max-size-bytes`: Max size - in bytes - of the in-memory series hash cache in the ingester.
  * New exported metrics:
    * `cortex_bucket_store_series_hash_cache_requests_total`
    * `cortex_bucket_store_series_hash_cache_hits_total`
    * `cortex_frontend_query_sharding_rewrites_succeeded_total`
    * `cortex_frontend_sharded_queries_per_query`
  * Renamed metrics:
    * `cortex_frontend_mapped_asts_total` to `cortex_frontend_query_sharding_rewrites_attempted_total`
  * Modified metrics:
    * added `sharded` label to `cortex_query_seconds_total`
  * When query sharding is enabled, the following querier config must be set on query-frontend too:
    * `-querier.max-concurrent`
    * `-querier.timeout`
    * `-querier.max-samples`
    * `-querier.at-modifier-enabled`
    * `-querier.default-evaluation-interval`
    * `-querier.active-query-tracker-dir`
    * `-querier.lookback-delta`
  * Sharding can be dynamically controlled per request using the `Sharding-Control: 64` header. (0 to disable)
  * Sharding can be dynamically controlled per tenant using the limit `query_sharding_total_shards`. (0 to disable)
  * Added `sharded_queries` count to the "query stats" log.
  * The number of shards is adjusted to be compatible with number of compactor shards that are used by a split-and-merge compactor. The querier can use this to avoid querying blocks that cannot have series in a given query shard.
* [FEATURE] Query-Frontend: Added `-query-frontend.cache-unaligned-requests` option to cache responses for requests that do not have step-aligned start and end times. This can improve speed of repeated queries, but can also pollute cache with results that are never reused. #432
* [FEATURE] Querier: Added label names cardinality endpoint `<prefix>/api/v1/cardinality/label_names` that is disabled by default. Can be enabled/disabled via the CLI flag `-querier.cardinality-analysis-enabled` or its respective YAML config option. Configurable on a per-tenant basis. #301 #377 #474
* [FEATURE] Querier: Added label values cardinality endpoint `<prefix>/api/v1/cardinality/label_values` that is disabled by default. Can be enabled/disabled via the CLI flag `-querier.cardinality-analysis-enabled` or its respective YAML config option, and configurable on a per-tenant basis. The maximum number of label names allowed to be queried in a single API call can be controlled via `-querier.label-values-max-cardinality-label-names-per-request`. #332 #395 #474
* [FEATURE] Querier: Added `-store.max-labels-query-length` to restrict the range of `/series`, label-names and label-values requests. #507
* [FEATURE] Ruler: Add new `-ruler.query-stats-enabled` which when enabled will report the `cortex_ruler_query_seconds_total` as a per-user metric that tracks the sum of the wall time of executing queries in the ruler in seconds. [#4317](https://github.com/cortexproject/cortex/pull/4317)
* [FEATURE] Ruler: Added federated rule groups. #533
  * Added `-ruler.tenant-federation.enabled` config flag.
  * Added support for `source_tenants` field on rule groups.
* [FEATURE] Store-gateway: Added `/store-gateway/tenants` and `/store-gateway/tenant/{tenant}/blocks` endpoints that provide functionality that was provided by `tools/listblocks`. #911 #973
* [FEATURE] Compactor: compactor now uses new algorithm that we call "split-and-merge". Previous compaction strategy was removed. With the `split-and-merge` compactor source blocks for a given tenant are grouped into `-compactor.split-groups` number of groups. Each group of blocks is then compacted separately, and is split into `-compactor.split-and-merge-shards` shards (configurable on a per-tenant basis). Compaction of each tenant shards can be horizontally scaled. Number of compactors that work on jobs for single tenant can be limited by using `-compactor.compactor-tenant-shard-size` parameter, or per-tenant `compactor_tenant_shard_size` override.  #275 #281 #282 #283 #288 #290 #303 #307 #317 #323 #324 #328 #353 #368 #479 #820
* [FEATURE] Compactor: Added `-compactor.max-compaction-time` to control how long can compaction for a single tenant take. If compactions for a tenant take longer, no new compactions are started in the same compaction cycle. Running compactions are not stopped however, and may take much longer. #523
* [FEATURE] Compactor: When compactor finds blocks with out-of-order chunks, it will mark them for no-compaction. Blocks marked for no-compaction are ignored in future compactions too. Added metric `cortex_compactor_blocks_marked_for_no_compaction_total` to track number of blocks marked for no-compaction. Added `CortexCompactorSkippedBlocksWithOutOfOrderChunks` alert based on new metric. Markers are only checked from `<tenant>/markers` location, but uploaded to the block directory too. #520 #535 #550
* [FEATURE] Compactor: multiple blocks are now downloaded and uploaded at once, which can shorten compaction process. #552
* [ENHANCEMENT] Exemplars are now emitted for all gRPC calls and many operations tracked by histograms. #180
* [ENHANCEMENT] New options `-server.http-listen-network` and `-server.grpc-listen-network` allow binding as 'tcp4' or 'tcp6'. #180
* [ENHANCEMENT] Query federation: improve performance in MergeQueryable by memoizing labels. #312
* [ENHANCEMENT] Add histogram metrics `cortex_distributor_sample_delay_seconds` and `cortex_ingester_tsdb_sample_out_of_order_delta_seconds` #488
* [ENHANCEMENT] Check internal directory access before starting up. #1217
* [ENHANCEMENT] Azure client: expose option to configure MSI URL and user-assigned identity. #584
* [ENHANCEMENT] Added a new metric `mimir_build_info` to coincide with `cortex_build_info`. The metric `cortex_build_info` has not been removed. #1022
* [ENHANCEMENT] Mimir runs a sanity check of storage config at startup and will fail to start if the sanity check doesn't pass. This is done to find potential config issues before starting up. #1180
* [ENHANCEMENT] Validate alertmanager and ruler storage configurations to ensure they don't use same bucket name and region values as those configured for the blocks storage. #1214
* [ENHANCEMENT] Ingester: added option `-ingester.readiness-check-ring-health` to disable the ring health check in the readiness endpoint. When disabled, the health checks are run against only the ingester itself instead of all ingesters in the ring. #48 #126
* [ENHANCEMENT] Ingester: reduce CPU and memory utilization if remote write requests contains a large amount of "out of bounds" samples. #413
* [ENHANCEMENT] Ingester: reduce CPU and memory utilization when querying chunks from ingesters. #430
* [ENHANCEMENT] Ingester: Expose ingester ring page on ingesters. #654
* [ENHANCEMENT] Distributor: added option `-distributor.excluded-zones` to exclude ingesters running in specific zones both on write and read path. #51
* [ENHANCEMENT] Distributor: add tags to tracing span for distributor push with user, cluster and replica. #210
* [ENHANCEMENT] Distributor: performance optimisations. #212 #217 #242
* [ENHANCEMENT] Distributor: reduce latency when HA-Tracking by doing KVStore updates in the background. #271
* [ENHANCEMENT] Distributor: make distributor inflight push requests count include background calls to ingester. #398
* [ENHANCEMENT] Distributor: silently drop exemplars more than 5 minutes older than samples in the same batch. #544
* [ENHANCEMENT] Distributor: reject exemplars with blank label names or values. The `cortex_discarded_exemplars_total` metric will use the `exemplar_labels_blank` reason in this case. #873
* [ENHANCEMENT] Query-frontend: added `cortex_query_frontend_workers_enqueued_requests_total` metric to track the number of requests enqueued in each query-scheduler. #384
* [ENHANCEMENT] Query-frontend: added `cortex_query_frontend_non_step_aligned_queries_total` to track the total number of range queries with start/end not aligned to step. #347 #357 #582
* [ENHANCEMENT] Query-scheduler: exported summary `cortex_query_scheduler_inflight_requests` tracking total number of inflight requests (both enqueued and processing) in percentile buckets. #675
* [ENHANCEMENT] Querier: can use the `LabelNames` call with matchers, if matchers are provided in the `/labels` API call, instead of using the more expensive `MetricsForLabelMatchers` call as before. #3 #1186
* [ENHANCEMENT] Querier / store-gateway: optimized regex matchers. #319 #334 #355
* [ENHANCEMENT] Querier: when fetching data for specific query-shard, we can ignore some blocks based on compactor-shard ID, since sharding of series by query sharding and compactor is the same. Added metrics: #438 #450
  * `cortex_querier_blocks_found_total`
  * `cortex_querier_blocks_queried_total`
  * `cortex_querier_blocks_with_compactor_shard_but_incompatible_query_shard_total`
* [ENHANCEMENT] Querier / ruler: reduce cpu usage, latency and peak memory consumption. #459 #463 #589
* [ENHANCEMENT] Querier: labels requests now obey `-querier.query-ingesters-within`, making them a little more efficient. #518
* [ENHANCEMENT] Querier: retry store-gateway in case of unexpected failure, instead of failing the query. #1003
* [ENHANCEMENT] Querier / ruler: reduce memory used by streaming queries, particularly in ruler. [#4341](https://github.com/cortexproject/cortex/pull/4341)
* [ENHANCEMENT] Ruler: Using shuffle sharding subring on GetRules API. [#4466](https://github.com/cortexproject/cortex/pull/4466)
* [ENHANCEMENT] Ruler: wait for ruler ring client to self-detect during startup. #990
* [ENHANCEMENT] Store-gateway: added `cortex_bucket_store_sent_chunk_size_bytes` metric, tracking the size of chunks sent from store-gateway to querier. #123
* [ENHANCEMENT] Store-gateway: reduced CPU and memory utilization due to exported metrics aggregation for instances with a large number of tenants. #123 #142
* [ENHANCEMENT] Store-gateway: added an in-memory LRU cache for chunks attributes. Can be enabled setting `-blocks-storage.bucket-store.chunks-cache.attributes-in-memory-max-items=X` where `X` is the max number of items to keep in the in-memory cache. The following new metrics are exposed: #279 #415 #437
  * `cortex_cache_memory_requests_total`
  * `cortex_cache_memory_hits_total`
  * `cortex_cache_memory_items_count`
* [ENHANCEMENT] Store-gateway: log index cache requests to tracing spans. #419
* [ENHANCEMENT] Store-gateway: store-gateway can now ignore blocks with minimum time within `-blocks-storage.bucket-store.ignore-blocks-within` duration. Useful when used together with `-querier.query-store-after`. #502
* [ENHANCEMENT] Store-gateway: label values with matchers now doesn't preload or list series, reducing latency and memory consumption. #534
* [ENHANCEMENT] Store-gateway: the results of `LabelNames()`, `LabelValues()` and `Series(skipChunks=true)` calls are now cached in the index cache. #590
* [ENHANCEMENT] Store-gateway: Added `-store-gateway.sharding-ring.unregister-on-shutdown` option that allows store-gateway to stay in the ring even after shutdown. Defaults to `true`, which is the same as current behaviour. #610 #614
* [ENHANCEMENT] Store-gateway: wait for ring tokens stability instead of ring stability to speed up startup and tests. #620
* [ENHANCEMENT] Compactor: add timeout for waiting on compactor to become ACTIVE in the ring. [#4262](https://github.com/cortexproject/cortex/pull/4262)
* [ENHANCEMENT] Compactor: skip already planned compaction jobs if the tenant doesn't belong to the compactor instance anymore. #303
* [ENHANCEMENT] Compactor: Blocks cleaner will ignore users that it no longer "owns" when sharding is enabled, and user ownership has changed since last scan. #325
* [ENHANCEMENT] Compactor: added `-compactor.compaction-jobs-order` support to configure which compaction jobs should run first for a given tenant (in case there are multiple ones). Supported values are: `smallest-range-oldest-blocks-first` (default), `newest-blocks-first`. #364
* [ENHANCEMENT] Compactor: delete blocks marked for deletion faster. #490
* [ENHANCEMENT] Compactor: expose low-level concurrency options for compactor: `-compactor.max-opening-blocks-concurrency`, `-compactor.max-closing-blocks-concurrency`, `-compactor.symbols-flushers-concurrency`. #569 #701
* [ENHANCEMENT] Compactor: expand compactor logs to include total compaction job time, total time for uploads and block counts. #549
* [ENHANCEMENT] Ring: allow experimental configuration of disabling of heartbeat timeouts by setting the relevant configuration value to zero. Applies to the following: [#4342](https://github.com/cortexproject/cortex/pull/4342)
  * `-distributor.ring.heartbeat-timeout`
  * `-ingester.ring.heartbeat-timeout`
  * `-ruler.ring.heartbeat-timeout`
  * `-alertmanager.sharding-ring.heartbeat-timeout`
  * `-compactor.ring.heartbeat-timeout`
  * `-store-gateway.sharding-ring.heartbeat-timeout`
* [ENHANCEMENT] Ring: allow heartbeats to be explicitly disabled by setting the interval to zero. This is considered experimental. This applies to the following configuration options: [#4344](https://github.com/cortexproject/cortex/pull/4344)
  * `-distributor.ring.heartbeat-period`
  * `-ingester.ring.heartbeat-period`
  * `-ruler.ring.heartbeat-period`
  * `-alertmanager.sharding-ring.heartbeat-period`
  * `-compactor.ring.heartbeat-period`
  * `-store-gateway.sharding-ring.heartbeat-period`
* [ENHANCEMENT] Memberlist: optimized receive path for processing ring state updates, to help reduce CPU utilization in large clusters. [#4345](https://github.com/cortexproject/cortex/pull/4345)
* [ENHANCEMENT] Memberlist: expose configuration of memberlist packet compression via `-memberlist.compression-enabled`. [#4346](https://github.com/cortexproject/cortex/pull/4346)
* [ENHANCEMENT] Memberlist: Add `-memberlist.advertise-addr` and `-memberlist.advertise-port` options for setting the address to advertise to other members of the cluster to enable NAT traversal. #260
* [ENHANCEMENT] Memberlist: reduce CPU utilization for rings with a large number of members. #537 #563 #634
* [ENHANCEMENT] Overrides exporter: include additional limits in the per-tenant override exporter. The following limits have been added to the `cortex_limit_overrides` metric: #21
  * `max_fetched_series_per_query`
  * `max_fetched_chunk_bytes_per_query`
  * `ruler_max_rules_per_rule_group`
  * `ruler_max_rule_groups_per_tenant`
* [ENHANCEMENT] Overrides exporter: add a metrics `cortex_limits_defaults` to expose the default values of limits. #173
* [ENHANCEMENT] Overrides exporter: Add `max_fetched_chunks_per_query` and `max_global_exemplars_per_user` limits to the default and per-tenant limits exported as metrics. #471 #515
* [ENHANCEMENT] Upgrade Go to 1.17.8. #1347 #1381
* [ENHANCEMENT] Upgrade Docker base images to `alpine:3.15.0`. #1348
* [BUGFIX] Azure storage: only create HTTP client once, to reduce memory utilization. #605
* [BUGFIX] Ingester: fixed ingester stuck on start up (LEAVING ring state) when `-ingester.ring.heartbeat-period=0` and `-ingester.unregister-on-shutdown=false`. [#4366](https://github.com/cortexproject/cortex/pull/4366)
* [BUGFIX] Ingester: prevent any reads or writes while the ingester is stopping. This will prevent accessing TSDB blocks once they have been already closed. [#4304](https://github.com/cortexproject/cortex/pull/4304)
* [BUGFIX] Ingester: TSDB now waits for pending readers before truncating Head block, fixing the `chunk not found` error and preventing wrong query results. #16
* [BUGFIX] Ingester: don't create TSDB or appender if no samples are sent by a tenant. #162
* [BUGFIX] Ingester: fix out-of-order chunks in TSDB head in-memory series after WAL replay in case some samples were appended to TSDB WAL before series. #530
* [BUGFIX] Distributor: when cleaning up obsolete elected replicas from KV store, HA tracker didn't update number of cluster per user correctly. [#4336](https://github.com/cortexproject/cortex/pull/4336)
* [BUGFIX] Distributor: fix bug in query-exemplar where some results would get dropped. #583
* [BUGFIX] Query-frontend: Fixes @ modifier functions (start/end) when splitting queries by time. #206
* [BUGFIX] Query-frontend: Ensure query_range requests handled by the query-frontend return JSON formatted errors. #360 #499
* [BUGFIX] Query-frontend: don't reuse cached results for queries that are not step-aligned. #424
* [BUGFIX] Query-frontend: fix API error messages that were mentioning Prometheus `--enable-feature=promql-negative-offset` and `--enable-feature=promql-at-modifier` flags. #688
* [BUGFIX] Query-frontend: worker's cancellation channels are now buffered to ensure that all request cancellations are properly handled. #741
* [BUGFIX] Querier: fixed `/api/v1/user_stats` endpoint. When zone-aware replication is enabled, `MaxUnavailableZones` param is used instead of `MaxErrors`, so setting `MaxErrors = 0` doesn't make the Querier wait for all Ingesters responses. #474
* [BUGFIX] Querier: Disable query scheduler SRV DNS lookup. #689
* [BUGFIX] Ruler: fixed counting of PromQL evaluation errors as user-errors when updating `cortex_ruler_queries_failed_total`. [#4335](https://github.com/cortexproject/cortex/pull/4335)
* [BUGFIX] Ruler: fix formatting of rule groups in `/ruler/rule_groups` endpoint. #655
* [BUGFIX] Ruler: do not log `unable to read rules directory` at startup if the directory hasn't been created yet. #1058
* [BUGFIX] Ruler: enable Prometheus-compatible endpoints regardless of `-ruler.enable-api`. The flag now only controls the configuration API. This is what the config flag description stated, but not what was happening. #1216
* [BUGFIX] Compactor: fixed panic while collecting Prometheus metrics. #28
* [BUGFIX] Compactor: compactor should now be able to correctly mark blocks for deletion and no-compaction, if such marking was previously interrupted. #1015
* [BUGFIX] Alertmanager: remove stale template files. #4495
* [BUGFIX] Alertmanager: don't replace user configurations with blank fallback configurations (when enabled), particularly during scaling up/down instances when sharding is enabled. #224
* [BUGFIX] Ring: multi KV runtime config changes are now propagated to all rings, not just ingester ring. #1047
* [BUGFIX] Memberlist: fixed corrupted packets when sending compound messages with more than 255 messages or messages bigger than 64KB. #551
* [BUGFIX] Overrides exporter: successfully startup even if runtime config is not set. #1056
* [BUGFIX] Fix internal modules to wait for other modules depending on them before stopping. #1472

### Mixin

_Changes since `grafana/cortex-jsonnet` `1.9.0`._

* [CHANGE] Removed chunks storage support from mixin. #641 #643 #645 #811 #812 #813
  * Removed `tsdb.libsonnet`: no need to import it anymore (its content is already automatically included when using Jsonnet)
  * Removed the following fields from `_config`:
    * `storage_engine` (defaults to `blocks`)
    * `chunk_index_backend`
    * `chunk_store_backend`
  * Removed schema config map
  * Removed the following dashboards:
    * "Cortex / Chunks"
    * "Cortex / WAL"
    * "Cortex / Blocks vs Chunks"
  * Removed the following alerts:
    * `CortexOldChunkInMemory`
    * `CortexCheckpointCreationFailed`
    * `CortexCheckpointDeletionFailed`
    * `CortexProvisioningMemcachedTooSmall`
    * `CortexWALCorruption`
    * `CortexTableSyncFailure`
    * `CortexTransferFailed`
  * Removed the following recording rules:
    * `cortex_chunk_store_index_lookups_per_query`
    * `cortex_chunk_store_series_pre_intersection_per_query`
    * `cortex_chunk_store_series_post_intersection_per_query`
    * `cortex_chunk_store_chunks_per_query`
    * `cortex_bigtable_request_duration_seconds`
    * `cortex_cassandra_request_duration_seconds`
    * `cortex_dynamo_request_duration_seconds`
    * `cortex_database_request_duration_seconds`
    * `cortex_gcs_request_duration_seconds`
* [CHANGE] Update grafana-builder dependency: use $__rate_interval in qpsPanel and latencyPanel. [#372](https://github.com/grafana/cortex-jsonnet/pull/372)
* [CHANGE] `namespace` template variable in dashboards now only selects namespaces for selected clusters. [#311](https://github.com/grafana/cortex-jsonnet/pull/311)
* [CHANGE] `CortexIngesterRestarts` alert severity changed from `critical` to `warning`. [#321](https://github.com/grafana/cortex-jsonnet/pull/321)
* [CHANGE] Dashboards: added overridable `job_labels` and `cluster_labels` to the configuration object as label lists to uniquely identify jobs and clusters in the metric names and group-by lists in dashboards. [#319](https://github.com/grafana/cortex-jsonnet/pull/319)
* [CHANGE] Dashboards: `alert_aggregation_labels` has been removed from the configuration and overriding this value has been deprecated. Instead the labels are now defined by the `cluster_labels` list, and should be overridden accordingly through that list. [#319](https://github.com/grafana/cortex-jsonnet/pull/319)
* [CHANGE] Renamed `CortexCompactorHasNotUploadedBlocksSinceStart` to `CortexCompactorHasNotUploadedBlocks`. [#334](https://github.com/grafana/cortex-jsonnet/pull/334)
* [CHANGE] Renamed `CortexCompactorRunFailed` to `CortexCompactorHasNotSuccessfullyRunCompaction`. [#334](https://github.com/grafana/cortex-jsonnet/pull/334)
* [CHANGE] Renamed `CortexInconsistentConfig` alert to `CortexInconsistentRuntimeConfig` and increased severity to `critical`. [#335](https://github.com/grafana/cortex-jsonnet/pull/335)
* [CHANGE] Increased `CortexBadRuntimeConfig` alert severity to `critical` and removed support for `cortex_overrides_last_reload_successful` metric (was removed in Cortex 1.3.0). [#335](https://github.com/grafana/cortex-jsonnet/pull/335)
* [CHANGE] Grafana 'min step' changed to 15s so dashboard show better detail. [#340](https://github.com/grafana/cortex-jsonnet/pull/340)
* [CHANGE] Replace `CortexRulerFailedEvaluations` with two new alerts: `CortexRulerTooManyFailedPushes` and `CortexRulerTooManyFailedQueries`. [#347](https://github.com/grafana/cortex-jsonnet/pull/347)
* [CHANGE] Removed `CortexCacheRequestErrors` alert. This alert was not working because the legacy Cortex cache client instrumentation doesn't track errors. [#346](https://github.com/grafana/cortex-jsonnet/pull/346)
* [CHANGE] Removed `CortexQuerierCapacityFull` alert. [#342](https://github.com/grafana/cortex-jsonnet/pull/342)
* [CHANGE] Changes blocks storage alerts to group metrics by the configured `cluster_labels` (supporting the deprecated `alert_aggregation_labels`). [#351](https://github.com/grafana/cortex-jsonnet/pull/351)
* [CHANGE] Increased `CortexIngesterReachingSeriesLimit` critical alert threshold from 80% to 85%. [#363](https://github.com/grafana/cortex-jsonnet/pull/363)
* [CHANGE] Changed default `job_names` for query-frontend, query-scheduler and querier to match custom deployments too. [#376](https://github.com/grafana/cortex-jsonnet/pull/376)
* [CHANGE] Split `cortex_api` recording rule group into three groups. This is a workaround for large clusters where this group can become slow to evaluate. [#401](https://github.com/grafana/cortex-jsonnet/pull/401)
* [CHANGE] Increased `CortexIngesterReachingSeriesLimit` warning threshold from 70% to 80% and critical threshold from 85% to 90%. [#404](https://github.com/grafana/cortex-jsonnet/pull/404)
* [CHANGE] Raised `CortexKVStoreFailure` alert severity from warning to critical. #493
* [CHANGE] Increase `CortexRolloutStuck` alert "for" duration from 15m to 30m. #493 #573
* [CHANGE] The Alertmanager and Ruler compiled dashboards (`alertmanager.json` and `ruler.json`) have been respectively renamed to `mimir-alertmanager.json` and `mimir-ruler.json`. #869
* [CHANGE] Removed `cortex_overrides_metric` from `_config`. #871
* [CHANGE] Renamed recording rule groups (`cortex_` prefix changed to `mimir_`). #871
* [CHANGE] Alerts name prefix has been changed from `Cortex` to `Mimir` (eg. alert `CortexIngesterUnhealthy` has been renamed to `MimirIngesterUnhealthy`). #879
* [CHANGE] Enabled resources dashboards by default. Can be disabled setting `resources_dashboards_enabled` config field to `false`. #920
* [FEATURE] Added `Cortex / Overrides` dashboard, displaying default limits and per-tenant overrides applied to Mimir. #673
* [FEATURE] Added `Mimir / Tenants` and `Mimir / Top tenants` dashboards, displaying user-based metrics. #776
* [FEATURE] Added querier autoscaling panels and alerts. #1006 #1016
* [FEATURE] Mimir / Top tenants dashboard now has tenants ranked by rule group size and evaluation time. #1338
* [ENHANCEMENT] cortex-mixin: Make `cluster_namespace_deployment:kube_pod_container_resource_requests_{cpu_cores,memory_bytes}:sum` backwards compatible with `kube-state-metrics` v2.0.0. [#317](https://github.com/grafana/cortex-jsonnet/pull/317)
* [ENHANCEMENT] Cortex-mixin: Include `cortex-gw-internal` naming variation in default `gateway` job names. [#328](https://github.com/grafana/cortex-jsonnet/pull/328)
* [ENHANCEMENT] Ruler dashboard: added object storage metrics. [#354](https://github.com/grafana/cortex-jsonnet/pull/354)
* [ENHANCEMENT] Alertmanager dashboard: added object storage metrics. [#354](https://github.com/grafana/cortex-jsonnet/pull/354)
* [ENHANCEMENT] Added documentation text panels and descriptions to reads and writes dashboards. [#324](https://github.com/grafana/cortex-jsonnet/pull/324)
* [ENHANCEMENT] Dashboards: defined container functions for common resources panels: containerDiskWritesPanel, containerDiskReadsPanel, containerDiskSpaceUtilization. [#331](https://github.com/grafana/cortex-jsonnet/pull/331)
* [ENHANCEMENT] cortex-mixin: Added `alert_excluded_routes` config to exclude specific routes from alerts. [#338](https://github.com/grafana/cortex-jsonnet/pull/338)
* [ENHANCEMENT] Added `CortexMemcachedRequestErrors` alert. [#346](https://github.com/grafana/cortex-jsonnet/pull/346)
* [ENHANCEMENT] Ruler dashboard: added "Per route p99 latency" panel in the "Configuration API" row. [#353](https://github.com/grafana/cortex-jsonnet/pull/353)
* [ENHANCEMENT] Increased the `for` duration of the `CortexIngesterReachingSeriesLimit` warning alert to 3h. [#362](https://github.com/grafana/cortex-jsonnet/pull/362)
* [ENHANCEMENT] Added a new tier (`medium_small_user`) so we have another tier between 100K and 1Mil active series. [#364](https://github.com/grafana/cortex-jsonnet/pull/364)
* [ENHANCEMENT] Extend Alertmanager dashboard: [#313](https://github.com/grafana/cortex-jsonnet/pull/313)
  * "Tenants" stat panel - shows number of discovered tenant configurations.
  * "Replication" row - information about the replication of tenants/alerts/silences over instances.
  * "Tenant Configuration Sync" row - information about the configuration sync procedure.
  * "Sharding Initial State Sync" row - information about the initial state sync procedure when sharding is enabled.
  * "Sharding Runtime State Sync" row - information about various state operations which occur when sharding is enabled (replication, fetch, marge, persist).
* [ENHANCEMENT] Update gsutil command for `not healthy index found` playbook [#370](https://github.com/grafana/cortex-jsonnet/pull/370)
* [ENHANCEMENT] Added Alertmanager alerts and playbooks covering configuration syncs and sharding operation: [#377 [#378](https://github.com/grafana/cortex-jsonnet/pull/378)
  * `CortexAlertmanagerSyncConfigsFailing`
  * `CortexAlertmanagerRingCheckFailing`
  * `CortexAlertmanagerPartialStateMergeFailing`
  * `CortexAlertmanagerReplicationFailing`
  * `CortexAlertmanagerPersistStateFailing`
  * `CortexAlertmanagerInitialSyncFailed`
* [ENHANCEMENT] Add recording rules to improve responsiveness of Alertmanager dashboard. [#387](https://github.com/grafana/cortex-jsonnet/pull/387)
* [ENHANCEMENT] Add `CortexRolloutStuck` alert. [#405](https://github.com/grafana/cortex-jsonnet/pull/405)
* [ENHANCEMENT] Added `CortexKVStoreFailure` alert. [#406](https://github.com/grafana/cortex-jsonnet/pull/406)
* [ENHANCEMENT] Use configured `ruler` jobname for ruler dashboard panels. [#409](https://github.com/grafana/cortex-jsonnet/pull/409)
* [ENHANCEMENT] Add ability to override `datasource` for generated dashboards. [#407](https://github.com/grafana/cortex-jsonnet/pull/407)
* [ENHANCEMENT] Use alertmanager jobname for alertmanager dashboard panels [#411](https://github.com/grafana/cortex-jsonnet/pull/411)
* [ENHANCEMENT] Added `CortexDistributorReachingInflightPushRequestLimit` alert. [#408](https://github.com/grafana/cortex-jsonnet/pull/408)
* [ENHANCEMENT] Added `CortexReachingTCPConnectionsLimit` alert. #403
* [ENHANCEMENT] Added "Cortex / Writes Networking" and "Cortex / Reads Networking" dashboards. #405
* [ENHANCEMENT] Improved "Queue length" panel in "Cortex / Queries" dashboard. #408
* [ENHANCEMENT] Add `CortexDistributorReachingInflightPushRequestLimit` alert and playbook. #401
* [ENHANCEMENT] Added "Recover accidentally deleted blocks (Google Cloud specific)" playbook. #475
* [ENHANCEMENT] Added support to multi-zone store-gateway deployments. #608 #615
* [ENHANCEMENT] Show supplementary alertmanager services in the Rollout Progress dashboard. #738 #855
* [ENHANCEMENT] Added `mimir` to default job names. This makes dashboards and alerts working when Mimir is installed in single-binary mode and the deployment is named `mimir`. #921
* [ENHANCEMENT] Introduced a new alert for the Alertmanager: `MimirAlertmanagerAllocatingTooMuchMemory`. It has two severities based on the memory usage against limits, a `warning` level at 80% and a `critical` level at 90%. #1206
* [BUGFIX] Fixed `CortexIngesterHasNotShippedBlocks` alert false positive in case an ingester instance had ingested samples in the past, then no traffic was received for a long period and then it started receiving samples again. [#308](https://github.com/grafana/cortex-jsonnet/pull/308)
* [BUGFIX] Fixed `CortexInconsistentRuntimeConfig` metric. [#335](https://github.com/grafana/cortex-jsonnet/pull/335)
* [BUGFIX] Fixed scaling dashboard to correctly work when a Cortex service deployment spans across multiple zones (a zone is expected to have the `zone-[a-z]` suffix). [#365](https://github.com/grafana/cortex-jsonnet/pull/365)
* [BUGFIX] Fixed rollout progress dashboard to correctly work when a Cortex service deployment spans across multiple zones (a zone is expected to have the `zone-[a-z]` suffix). [#366](https://github.com/grafana/cortex-jsonnet/pull/366)
* [BUGFIX] Fixed rollout progress dashboard to include query-scheduler too. [#376](https://github.com/grafana/cortex-jsonnet/pull/376)
* [BUGFIX] Upstream recording rule `node_namespace_pod_container:container_cpu_usage_seconds_total:sum_irate` renamed. [#379](https://github.com/grafana/cortex-jsonnet/pull/379)
* [BUGFIX] Fixed writes/reads/alertmanager resources dashboards to use `$._config.job_names.gateway`. [#403](https://github.com/grafana/cortex-jsonnet/pull/403)
* [BUGFIX] Span the annotation.message in alerts as YAML multiline strings. [#412](https://github.com/grafana/cortex-jsonnet/pull/412)
* [BUGFIX] Fixed "Instant queries / sec" in "Cortex / Reads" dashboard. #445
* [BUGFIX] Fixed and added missing KV store panels in Writes, Reads, Ruler and Compactor dashboards. #448
* [BUGFIX] Fixed Alertmanager dashboard when alertmanager is running as part of single binary. #1064
* [BUGFIX] Fixed Ruler dashboard when ruler is running as part of single binary. #1260
* [BUGFIX] Query-frontend: fixed bad querier status code mapping with query-sharding enabled. #1227

### Jsonnet

_Changes since `grafana/cortex-jsonnet` `1.9.0`._

* [CHANGE] Removed chunks storage support. #639
  * Removed the following fields from `_config`:
    * `storage_engine` (defaults to `blocks`)
    * `querier_second_storage_engine` (not supported anymore)
    * `table_manager_enabled`, `table_prefix`
    * `memcached_index_writes_enabled` and `memcached_index_writes_max_item_size_mb`
    * `storeMemcachedChunksConfig`
    * `storeConfig`
    * `max_chunk_idle`
    * `schema` (the schema configmap is still added for backward compatibility reasons)
    * `bigtable_instance` and `bigtable_project`
    * `client_configs`
    * `enabledBackends`
    * `storage_backend`
    * `cassandra_addresses`
    * `s3_bucket_name`
    * `ingester_deployment_without_wal` (was only used by chunks storage)
    * `ingester` (was only used to configure chunks storage WAL)
  * Removed the following CLI flags from `ingester_args`:
    * `ingester.max-chunk-age`
    * `ingester.max-stale-chunk-idle`
    * `ingester.max-transfer-retries`
    * `ingester.retain-period`
* [CHANGE] Changed `overrides-exporter.libsonnet` from being based on cortex-tools to Mimir `overrides-exporter` target. #646
* [CHANGE] Store gateway: set `-blocks-storage.bucket-store.index-cache.memcached.max-get-multi-concurrency`,
  `-blocks-storage.bucket-store.chunks-cache.memcached.max-get-multi-concurrency`,
  `-blocks-storage.bucket-store.metadata-cache.memcached.max-get-multi-concurrency`,
  `-blocks-storage.bucket-store.index-cache.memcached.max-idle-connections`,
  `-blocks-storage.bucket-store.chunks-cache.memcached.max-idle-connections`,
  `-blocks-storage.bucket-store.metadata-cache.memcached.max-idle-connections` to 100 [#414](https://github.com/grafana/cortex-jsonnet/pull/414)
* [CHANGE] Alertmanager: mounted overrides configmap to alertmanager too. [#315](https://github.com/grafana/cortex-jsonnet/pull/315)
* [CHANGE] Memcached: upgraded memcached from `1.5.17` to `1.6.9`. [#316](https://github.com/grafana/cortex-jsonnet/pull/316)
* [CHANGE] Store-gateway: increased memory request and limit respectively from 6GB / 6GB to 12GB / 18GB. [#322](https://github.com/grafana/cortex-jsonnet/pull/322)
* [CHANGE] Store-gateway: increased `-blocks-storage.bucket-store.max-chunk-pool-bytes` from 2GB (default) to 12GB. [#322](https://github.com/grafana/cortex-jsonnet/pull/322)
* [CHANGE] Ingester/Ruler: set `-server.grpc-max-send-msg-size-bytes` and `-server.grpc-max-send-msg-size-bytes` to sensible default values (10MB). [#326](https://github.com/grafana/cortex-jsonnet/pull/326)
* [CHANGE] Decreased `-server.grpc-max-concurrent-streams` from 100k to 10k. [#369](https://github.com/grafana/cortex-jsonnet/pull/369)
* [CHANGE] Decreased blocks storage ingesters graceful termination period from 80m to 20m. [#369](https://github.com/grafana/cortex-jsonnet/pull/369)
* [CHANGE] Increase the rules per group and rule groups limits on different tiers. [#396](https://github.com/grafana/cortex-jsonnet/pull/396)
* [CHANGE] Removed `max_samples_per_query` limit, since it only works with chunks and only when using `-distributor.shard-by-all-labels=false`. [#397](https://github.com/grafana/cortex-jsonnet/pull/397)
* [CHANGE] Removed chunks storage query sharding config support. The following config options have been removed: [#398](https://github.com/grafana/cortex-jsonnet/pull/398)
  * `_config` > `queryFrontend` > `shard_factor`
  * `_config` > `queryFrontend` > `sharded_queries_enabled`
  * `_config` > `queryFrontend` > `query_split_factor`
* [CHANGE] Rename ruler_s3_bucket_name and ruler_gcs_bucket_name to ruler_storage_bucket_name: [#415](https://github.com/grafana/cortex-jsonnet/pull/415)
* [CHANGE] Fine-tuned rolling update policy for distributor, querier, query-frontend, query-scheduler. [#420](https://github.com/grafana/cortex-jsonnet/pull/420)
* [CHANGE] Increased memcached metadata/chunks/index-queries max connections from 4k to 16k. [#420](https://github.com/grafana/cortex-jsonnet/pull/420)
* [CHANGE] Disabled step alignment in query-frontend to be compliant with PromQL. [#420](https://github.com/grafana/cortex-jsonnet/pull/420)
* [CHANGE] Do not limit compactor CPU and request a number of cores equal to the configured concurrency. [#420](https://github.com/grafana/cortex-jsonnet/pull/420)
* [CHANGE] Configured split-and-merge compactor. #853
  * The following CLI flags are set on compactor:
    * `-compactor.split-and-merge-shards=0`
    * `-compactor.compactor-tenant-shard-size=1`
    * `-compactor.split-groups=1`
    * `-compactor.max-opening-blocks-concurrency=4`
    * `-compactor.max-closing-blocks-concurrency=2`
    * `-compactor.symbols-flushers-concurrency=4`
  * The following per-tenant overrides have been set on `super_user` and `mega_user` classes:
    ```
    compactor_split_and_merge_shards: 2,
    compactor_tenant_shard_size: 2,
    compactor_split_groups: 2,
    ```
* [CHANGE] The entrypoint file to include has been renamed from `cortex.libsonnet` to `mimir.libsonnet`. #897
* [CHANGE] The default image config field has been renamed from `cortex` to `mimir`. #896
   ```
   {
     _images+:: {
       mimir: '...',
     },
   }
   ```
* [CHANGE] Removed `cortex_` prefix from config fields. #898
  * The following config fields have been renamed:
    * `cortex_bucket_index_enabled` renamed to `bucket_index_enabled`
    * `cortex_compactor_cleanup_interval` renamed to `compactor_cleanup_interval`
    * `cortex_compactor_data_disk_class` renamed to `compactor_data_disk_class`
    * `cortex_compactor_data_disk_size` renamed to `compactor_data_disk_size`
    * `cortex_compactor_max_concurrency` renamed to `compactor_max_concurrency`
    * `cortex_distributor_allow_multiple_replicas_on_same_node` renamed to `distributor_allow_multiple_replicas_on_same_node`
    * `cortex_ingester_data_disk_class` renamed to `ingester_data_disk_class`
    * `cortex_ingester_data_disk_size` renamed to `ingester_data_disk_size`
    * `cortex_querier_allow_multiple_replicas_on_same_node` renamed to `querier_allow_multiple_replicas_on_same_node`
    * `cortex_query_frontend_allow_multiple_replicas_on_same_node` renamed to `query_frontend_allow_multiple_replicas_on_same_node`
    * `cortex_query_sharding_enabled` renamed to `query_sharding_enabled`
    * `cortex_query_sharding_msg_size_factor` renamed to `query_sharding_msg_size_factor`
    * `cortex_ruler_allow_multiple_replicas_on_same_node` renamed to `ruler_allow_multiple_replicas_on_same_node`
    * `cortex_store_gateway_data_disk_class` renamed to `store_gateway_data_disk_class`
    * `cortex_store_gateway_data_disk_size` renamed to `store_gateway_data_disk_size`
* [CHANGE] The overrides configmap default mountpoint has changed from `/etc/cortex` to `/etc/mimir`. It can be customized via the `overrides_configmap_mountpoint` config field. #899
* [CHANGE] Enabled in the querier the features to query label names with matchers, PromQL at modifier and query long-term storage for labels. #905
* [CHANGE] Reduced TSDB blocks retention on ingesters disk from 96h to 24h. #905
* [CHANGE] Enabled closing of idle TSDB in ingesters. #905
* [CHANGE] Disabled TSDB isolation in ingesters for better performances. #905
* [CHANGE] Changed log level of querier, query-frontend, query-scheduler and alertmanager from `debug` to `info`. #905
* [CHANGE] Enabled attributes in-memory cache in store-gateway. #905
* [CHANGE] Configured store-gateway to not load blocks containing samples more recent than 10h (because such samples are queried from ingesters). #905
* [CHANGE] Dynamically compute `-compactor.deletion-delay` based on other settings, in order to reduce the deletion delay as much as possible and lower the number of live blocks in the storage. #907
* [CHANGE] The config field `distributorConfig` has been renamed to `ingesterRingClientConfig`. Config field `ringClient` has been removed in favor of `ingesterRingClientConfig`. #997 #1057
* [CHANGE] Gossip.libsonnet has been fixed to modify all ring configurations, not only the ingester ring config. Furthermore it now supports migration via multi KV store. #1057 #1099
* [CHANGE] Changed the default of `bucket_index_enabled` to `true`. #924
* [CHANGE] Remove the support for the test-exporter. #1133
* [CHANGE] Removed `$.distributor_deployment_labels`, `$.ingester_deployment_labels` and `$.querier_deployment_labels` fields, that were used by gossip.libsonnet to inject additional label. Now the label is injected directly into pods of statefulsets and deployments. #1297
* [CHANGE] Disabled `-ingester.readiness-check-ring-health`. #1352
* [CHANGE] Changed Alertmanager CPU request from `100m` to `2` cores, and memory request from `1Gi` to `10Gi`. Set Alertmanager memory limit to `15Gi`. #1206
* [CHANGE] gossip.libsonnet has been renamed to memberlist.libsonnet, and is now imported by default. Use of memberlist for ring is enabled by setting `_config.memberlist_ring_enabled` to true. #1526
* [FEATURE] Added query sharding support. It can be enabled setting `cortex_query_sharding_enabled: true` in the `_config` object. #653
* [FEATURE] Added shuffle-sharding support. It can be enabled and configured using the following config: #902
   ```
   _config+:: {
     shuffle_sharding:: {
       ingester_write_path_enabled: true,
       ingester_read_path_enabled: true,
       querier_enabled: true,
       ruler_enabled: true,
       store_gateway_enabled: true,
     },
   }
   ```
* [FEATURE] Added multi-zone ingesters and store-gateways support. #1352 #1552
* [ENHANCEMENT] Add overrides config to compactor. This allows setting retention configs per user. [#386](https://github.com/grafana/cortex-jsonnet/pull/386)
* [ENHANCEMENT] Added 256MB memory ballast to querier. [#369](https://github.com/grafana/cortex-jsonnet/pull/369)
* [ENHANCEMENT] Update `etcd-operator` to latest version (see https://github.com/grafana/jsonnet-libs/pull/480). [#263](https://github.com/grafana/cortex-jsonnet/pull/263)
* [ENHANCEMENT] Add support for Azure storage in Alertmanager configuration. [#381](https://github.com/grafana/cortex-jsonnet/pull/381)
* [ENHANCEMENT] Add support for running Alertmanager in sharding mode. [#394](https://github.com/grafana/cortex-jsonnet/pull/394)
* [ENHANCEMENT] Allow to customize PromQL engine settings via `queryEngineConfig`. [#399](https://github.com/grafana/cortex-jsonnet/pull/399)
* [ENHANCEMENT] Define Azure object storage ruler args. [#416](https://github.com/grafana/cortex-jsonnet/pull/416)
* [ENHANCEMENT] Added the following config options to allow to schedule multiple replicas of the same service on the same node: [#418](https://github.com/grafana/cortex-jsonnet/pull/418)
  * `cortex_distributor_allow_multiple_replicas_on_same_node`
  * `cortex_ruler_allow_multiple_replicas_on_same_node`
  * `cortex_querier_allow_multiple_replicas_on_same_node`
  * `cortex_query_frontend_allow_multiple_replicas_on_same_node`
* [BUGFIX] Alertmanager: fixed `--alertmanager.cluster.peers` CLI flag passed to alertmanager when HA is enabled. [#329](https://github.com/grafana/cortex-jsonnet/pull/329)
* [BUGFIX] Fixed `-distributor.extend-writes` setting on ruler when `unregister_ingesters_on_shutdown` is disabled. [#369](https://github.com/grafana/cortex-jsonnet/pull/369)
* [BUGFIX] Treat `compactor_blocks_retention_period` type as string rather than int.[#395](https://github.com/grafana/cortex-jsonnet/pull/395)
* [BUGFIX] Pass `-ruler-storage.s3.endpoint` to ruler when using S3. [#421](https://github.com/grafana/cortex-jsonnet/pull/421)
* [BUGFIX] Remove service selector on label `gossip_ring_member` from other services than `gossip-ring`. [#1008](https://github.com/grafana/mimir/pull/1008)
* [BUGFIX] Rename `-ingester.readiness-check-ring-health` to `-ingester.ring.readiness-check-ring-health`, to reflect current name of flag. #1460

### Mimirtool

_Changes since cortextool `0.10.7`._

* [CHANGE] The following environment variables have been renamed: #883
  * `CORTEX_ADDRESS` to `MIMIR_ADDRESS`
  * `CORTEX_API_USER` to `MIMIR_API_USER`
  * `CORTEX_API_KEY` to `MIMIR_API_KEY`
  * `CORTEX_TENANT_ID` to `MIMIR_TENANT_ID`
  * `CORTEX_TLS_CA_PATH` to `MIMIR_TLS_CA_PATH`
  * `CORTEX_TLS_CERT_PATH` to `MIMIR_TLS_CERT_PATH`
  * `CORTEX_TLS_KEY_PATH` to `MIMIR_TLS_KEY_PATH`
* [CHANGE] Change `cortex` backend to `mimir`. #883
* [CHANGE] Do not publish `mimirtool` binary for 386 windows architecture. #1263
* [CHANGE] `analyse` command has been renamed to `analyze`. #1318
* [FEATURE] Support Arm64 on Darwin for all binaries (benchtool etc). https://github.com/grafana/cortex-tools/pull/215
* [ENHANCEMENT] Correctly support federated rules. #823
* [BUGFIX] Fix `cortextool rules` legends displaying wrong symbols for updates and deletions. https://github.com/grafana/cortex-tools/pull/226

### Query-tee

_Changes since Cortex `1.10.0`._

* [ENHANCEMENT] Added `/api/v1/query_exemplars` API endpoint support (no results comparison). #168
* [ENHANCEMENT] Add a flag (`--proxy.compare-use-relative-error`) in the query-tee to compare floating point values using relative error. #208
* [ENHANCEMENT] Add a flag (`--proxy.compare-skip-recent-samples`) in the query-tee to skip comparing recent samples. By default samples not older than 1 minute are skipped. #234
* [BUGFIX] Fixes a panic in the query-tee when comparing result. #207
* [BUGFIX] Ensure POST requests are handled correctly #286

### Blocksconvert

_Changes since Cortex `1.10.0`._

* [CHANGE] Blocksconvert tool was removed from Mimir. #637

### Metaconvert

_Changes since Cortex `1.10.0`._

* [CHANGE] `thanosconvert` tool has been renamed to `metaconvert`. `-config.file` option has been removed, while it now requires `-tenant` option to work on single tenant only. It now also preserves labels recognized by Mimir. #1120

### Test-exporter

_Changes since Cortex `1.10.0`._

* [CHANGE] Removed the test-exporter tool. #1133

### Tools

_Changes since Cortex `1.10.0`._

* [CHANGE] Removed `query-audit`. You can use `query-tee` to compare query results and performances of two Grafana Mimir backends. #1380

## Cortex 1.10.0 / 2021-08-03

* [CHANGE] Prevent path traversal attack from users able to control the HTTP header `X-Scope-OrgID`. #4375 (CVE-2021-36157)
  * Users only have control of the HTTP header when Cortex is not frontend by an auth proxy validating the tenant IDs
* [CHANGE] Enable strict JSON unmarshal for `pkg/util/validation.Limits` struct. The custom `UnmarshalJSON()` will now fail if the input has unknown fields. #4298
* [CHANGE] Cortex chunks storage has been deprecated and it's now in maintenance mode: all Cortex users are encouraged to migrate to the blocks storage. No new features will be added to the chunks storage. The default Cortex configuration still runs the chunks engine; please check out the [blocks storage doc](https://cortexmetrics.io/docs/blocks-storage/) on how to configure Cortex to run with the blocks storage.  #4268
* [CHANGE] The example Kubernetes manifests (stored at `k8s/`) have been removed due to a lack of proper support and maintenance. #4268
* [CHANGE] Querier / ruler: deprecated `-store.query-chunk-limit` CLI flag (and its respective YAML config option `max_chunks_per_query`) in favour of `-querier.max-fetched-chunks-per-query` (and its respective YAML config option `max_fetched_chunks_per_query`). The new limit specifies the maximum number of chunks that can be fetched in a single query from ingesters and long-term storage: the total number of actual fetched chunks could be 2x the limit, being independently applied when querying ingesters and long-term storage. #4125
* [CHANGE] Alertmanager: allowed to configure the experimental receivers firewall on a per-tenant basis. The following CLI flags (and their respective YAML config options) have been changed and moved to the limits config section: #4143
  - `-alertmanager.receivers-firewall.block.cidr-networks` renamed to `-alertmanager.receivers-firewall-block-cidr-networks`
  - `-alertmanager.receivers-firewall.block.private-addresses` renamed to `-alertmanager.receivers-firewall-block-private-addresses`
* [CHANGE] Change default value of `-server.grpc.keepalive.min-time-between-pings` from `5m` to `10s` and `-server.grpc.keepalive.ping-without-stream-allowed` to `true`. #4168
* [CHANGE] Ingester: Change default value of `-ingester.active-series-metrics-enabled` to `true`. This incurs a small increase in memory usage, between 1.2% and 1.6% as measured on ingesters with 1.3M active series. #4257
* [CHANGE] Dependency: update go-redis from v8.2.3 to v8.9.0. #4236
* [FEATURE] Querier: Added new `-querier.max-fetched-series-per-query` flag. When Cortex is running with blocks storage, the max series per query limit is enforced in the querier and applies to unique series received from ingesters and store-gateway (long-term storage). #4179
* [FEATURE] Querier/Ruler: Added new `-querier.max-fetched-chunk-bytes-per-query` flag. When Cortex is running with blocks storage, the max chunk bytes limit is enforced in the querier and ruler and limits the size of all aggregated chunks returned from ingesters and storage as bytes for a query. #4216
* [FEATURE] Alertmanager: support negative matchers, time-based muting - [upstream release notes](https://github.com/prometheus/alertmanager/releases/tag/v0.22.0). #4237
* [FEATURE] Alertmanager: Added rate-limits to notifiers. Rate limits used by all integrations can be configured using `-alertmanager.notification-rate-limit`, while per-integration rate limits can be specified via `-alertmanager.notification-rate-limit-per-integration` parameter. Both shared and per-integration limits can be overwritten using overrides mechanism. These limits are applied on individual (per-tenant) alertmanagers. Rate-limited notifications are failed notifications. It is possible to monitor rate-limited notifications via new `cortex_alertmanager_notification_rate_limited_total` metric. #4135 #4163
* [FEATURE] Alertmanager: Added `-alertmanager.max-config-size-bytes` limit to control size of configuration files that Cortex users can upload to Alertmanager via API. This limit is configurable per-tenant. #4201
* [FEATURE] Alertmanager: Added `-alertmanager.max-templates-count` and `-alertmanager.max-template-size-bytes` options to control number and size of templates uploaded to Alertmanager via API. These limits are configurable per-tenant. #4223
* [FEATURE] Added flag `-debug.block-profile-rate` to enable goroutine blocking events profiling. #4217
* [FEATURE] Alertmanager: The experimental sharding feature is now considered complete. Detailed information about the configuration options can be found [here for alertmanager](https://cortexmetrics.io/docs/configuration/configuration-file/#alertmanager_config) and [here for the alertmanager storage](https://cortexmetrics.io/docs/configuration/configuration-file/#alertmanager_storage_config). To use the feature: #3925 #4020 #4021 #4031 #4084 #4110 #4126 #4127 #4141 #4146 #4161 #4162 #4222
  * Ensure that a remote storage backend is configured for Alertmanager to store state using `-alertmanager-storage.backend`, and flags related to the backend. Note that the `local` and `configdb` storage backends are not supported.
  * Ensure that a ring store is configured using `-alertmanager.sharding-ring.store`, and set the flags relevant to the chosen store type.
  * Enable the feature using `-alertmanager.sharding-enabled`.
  * Note the prior addition of a new configuration option `-alertmanager.persist-interval`. This sets the interval between persisting the current alertmanager state (notification log and silences) to object storage. See the [configuration file reference](https://cortexmetrics.io/docs/configuration/configuration-file/#alertmanager_config) for more information.
* [ENHANCEMENT] Alertmanager: Cleanup persisted state objects from remote storage when a tenant configuration is deleted. #4167
* [ENHANCEMENT] Storage: Added the ability to disable Open Census within GCS client (e.g `-gcs.enable-opencensus=false`). #4219
* [ENHANCEMENT] Etcd: Added username and password to etcd config. #4205
* [ENHANCEMENT] Alertmanager: introduced new metrics to monitor operation when using `-alertmanager.sharding-enabled`: #4149
  * `cortex_alertmanager_state_fetch_replica_state_total`
  * `cortex_alertmanager_state_fetch_replica_state_failed_total`
  * `cortex_alertmanager_state_initial_sync_total`
  * `cortex_alertmanager_state_initial_sync_completed_total`
  * `cortex_alertmanager_state_initial_sync_duration_seconds`
  * `cortex_alertmanager_state_persist_total`
  * `cortex_alertmanager_state_persist_failed_total`
* [ENHANCEMENT] Blocks storage: support ingesting exemplars and querying of exemplars.  Enabled by setting new CLI flag `-blocks-storage.tsdb.max-exemplars=<n>` or config option `blocks_storage.tsdb.max_exemplars` to positive value. #4124 #4181
* [ENHANCEMENT] Distributor: Added distributors ring status section in the admin page. #4151
* [ENHANCEMENT] Added zone-awareness support to alertmanager for use when sharding is enabled. When zone-awareness is enabled, alerts will be replicated across availability zones. #4204
* [ENHANCEMENT] Added `tenant_ids` tag to tracing spans #4186
* [ENHANCEMENT] Ring, query-frontend: Avoid using automatic private IPs (APIPA) when discovering IP address from the interface during the registration of the instance in the ring, or by query-frontend when used with query-scheduler. APIPA still used as last resort with logging indicating usage. #4032
* [ENHANCEMENT] Memberlist: introduced new metrics to aid troubleshooting tombstone convergence: #4231
  * `memberlist_client_kv_store_value_tombstones`
  * `memberlist_client_kv_store_value_tombstones_removed_total`
  * `memberlist_client_messages_to_broadcast_dropped_total`
* [ENHANCEMENT] Alertmanager: Added `-alertmanager.max-dispatcher-aggregation-groups` option to control max number of active dispatcher groups in Alertmanager (per tenant, also overrideable). When the limit is reached, Dispatcher produces log message and increases `cortex_alertmanager_dispatcher_aggregation_group_limit_reached_total` metric. #4254
* [ENHANCEMENT] Alertmanager: Added `-alertmanager.max-alerts-count` and `-alertmanager.max-alerts-size-bytes` to control max number of alerts and total size of alerts that a single user can have in Alertmanager's memory. Adding more alerts will fail with a log message and incrementing `cortex_alertmanager_alerts_insert_limited_total` metric (per-user). These limits can be overrided by using per-tenant overrides. Current values are tracked in `cortex_alertmanager_alerts_limiter_current_alerts` and `cortex_alertmanager_alerts_limiter_current_alerts_size_bytes` metrics. #4253
* [ENHANCEMENT] Store-gateway: added `-store-gateway.sharding-ring.wait-stability-min-duration` and `-store-gateway.sharding-ring.wait-stability-max-duration` support to store-gateway, to wait for ring stability at startup. #4271
* [ENHANCEMENT] Ruler: added `rule_group` label to metrics `cortex_prometheus_rule_group_iterations_total` and `cortex_prometheus_rule_group_iterations_missed_total`. #4121
* [ENHANCEMENT] Ruler: added new metrics for tracking total number of queries and push requests sent to ingester, as well as failed queries and push requests. Failures are only counted for internal errors, but not user-errors like limits or invalid query. This is in contrast to existing `cortex_prometheus_rule_evaluation_failures_total`, which is incremented also when query or samples appending fails due to user-errors. #4281
  * `cortex_ruler_write_requests_total`
  * `cortex_ruler_write_requests_failed_total`
  * `cortex_ruler_queries_total`
  * `cortex_ruler_queries_failed_total`
* [ENHANCEMENT] Ingester: Added option `-ingester.ignore-series-limit-for-metric-names` with comma-separated list of metric names that will be ignored in max series per metric limit. #4302
* [ENHANCEMENT] Added instrumentation to Redis client, with the following metrics: #3976
  - `cortex_rediscache_request_duration_seconds`
* [BUGFIX] Purger: fix `Invalid null value in condition for column range` caused by `nil` value in range for WriteBatch query. #4128
* [BUGFIX] Ingester: fixed infrequent panic caused by a race condition between TSDB mmap-ed head chunks truncation and queries. #4176
* [BUGFIX] Alertmanager: fix Alertmanager status page if clustering via gossip is disabled or sharding is enabled. #4184
* [BUGFIX] Ruler: fix `/ruler/rule_groups` endpoint doesn't work when used with object store. #4182
* [BUGFIX] Ruler: Honor the evaluation delay for the `ALERTS` and `ALERTS_FOR_STATE` series. #4227
* [BUGFIX] Make multiple Get requests instead of MGet on Redis Cluster. #4056
* [BUGFIX] Ingester: fix issue where runtime limits erroneously override default limits. #4246
* [BUGFIX] Ruler: fix startup in single-binary mode when the new `ruler_storage` is used. #4252
* [BUGFIX] Querier: fix queries failing with "at least 1 healthy replica required, could only find 0" error right after scaling up store-gateways until they're ACTIVE in the ring. #4263
* [BUGFIX] Store-gateway: when blocks sharding is enabled, do not load all blocks in each store-gateway in case of a cold startup, but load only blocks owned by the store-gateway replica. #4271
* [BUGFIX] Memberlist: fix to setting the default configuration value for `-memberlist.retransmit-factor` when not provided. This should improve propagation delay of the ring state (including, but not limited to, tombstones). Note that if the configuration is already explicitly given, this fix has no effect. #4269
* [BUGFIX] Querier: Fix issue where samples in a chunk might get skipped by batch iterator. #4218

### Blocksconvert

* [ENHANCEMENT] Scanner: add support for DynamoDB (v9 schema only). #3828
* [ENHANCEMENT] Add Cassandra support. #3795
* [ENHANCEMENT] Scanner: retry failed uploads. #4188

## Cortex 1.9.0 / 2021-05-14

* [CHANGE] Alertmanager now removes local files after Alertmanager is no longer running for removed or resharded user. #3910
* [CHANGE] Alertmanager now stores local files in per-tenant folders. Files stored by Alertmanager previously are migrated to new hierarchy. Support for this migration will be removed in Cortex 1.11. #3910
* [CHANGE] Ruler: deprecated `-ruler.storage.*` CLI flags (and their respective YAML config options) in favour of `-ruler-storage.*`. The deprecated config will be removed in Cortex 1.11. #3945
* [CHANGE] Alertmanager: deprecated `-alertmanager.storage.*` CLI flags (and their respective YAML config options) in favour of `-alertmanager-storage.*`. This change doesn't apply to `alertmanager.storage.path` and `alertmanager.storage.retention`. The deprecated config will be removed in Cortex 1.11. #4002
* [CHANGE] Alertmanager: removed `-cluster.` CLI flags deprecated in Cortex 1.7. The new config options to use are: #3946
  * `-alertmanager.cluster.listen-address` instead of `-cluster.listen-address`
  * `-alertmanager.cluster.advertise-address` instead of `-cluster.advertise-address`
  * `-alertmanager.cluster.peers` instead of `-cluster.peer`
  * `-alertmanager.cluster.peer-timeout` instead of `-cluster.peer-timeout`
* [CHANGE] Blocks storage: removed the config option `-blocks-storage.bucket-store.index-cache.postings-compression-enabled`, which was deprecated in Cortex 1.6. Postings compression is always enabled. #4101
* [CHANGE] Querier: removed the config option `-store.max-look-back-period`, which was deprecated in Cortex 1.6 and was used only by the chunks storage. You should use `-querier.max-query-lookback` instead. #4101
* [CHANGE] Query Frontend: removed the config option `-querier.compress-http-responses`, which was deprecated in Cortex 1.6. You should use`-api.response-compression-enabled` instead. #4101
* [CHANGE] Runtime-config / overrides: removed the config options `-limits.per-user-override-config` (use `-runtime-config.file`) and `-limits.per-user-override-period` (use `-runtime-config.reload-period`), both deprecated since Cortex 0.6.0. #4112
* [CHANGE] Cortex now fails fast on startup if unable to connect to the ring backend. #4068
* [FEATURE] The following features have been marked as stable: #4101
  - Shuffle-sharding
  - Querier support for querying chunks and blocks store at the same time
  - Tracking of active series and exporting them as metrics (`-ingester.active-series-metrics-enabled` and related flags)
  - Blocks storage: lazy mmap of block indexes in the store-gateway (`-blocks-storage.bucket-store.index-header-lazy-loading-enabled`)
  - Ingester: close idle TSDB and remove them from local disk (`-blocks-storage.tsdb.close-idle-tsdb-timeout`)
* [FEATURE] Memberlist: add TLS configuration options for the memberlist transport layer used by the gossip KV store. #4046
  * New flags added for memberlist communication:
    * `-memberlist.tls-enabled`
    * `-memberlist.tls-cert-path`
    * `-memberlist.tls-key-path`
    * `-memberlist.tls-ca-path`
    * `-memberlist.tls-server-name`
    * `-memberlist.tls-insecure-skip-verify`
* [FEATURE] Ruler: added `local` backend support to the ruler storage configuration under the `-ruler-storage.` flag prefix. #3932
* [ENHANCEMENT] Store-gateway: cache object attributes looked up when fetching chunks in the metadata cache when configured (`-blocks-storage.bucket-store.metadata-cache.backend`) instead of the chunk cache. #270
* [ENHANCEMENT] Upgraded Docker base images to `alpine:3.13`. #4042
* [ENHANCEMENT] Blocks storage: reduce ingester memory by eliminating series reference cache. #3951
* [ENHANCEMENT] Ruler: optimized `<prefix>/api/v1/rules` and `<prefix>/api/v1/alerts` when ruler sharding is enabled. #3916
* [ENHANCEMENT] Ruler: added the following metrics when ruler sharding is enabled: #3916
  * `cortex_ruler_clients`
  * `cortex_ruler_client_request_duration_seconds`
* [ENHANCEMENT] Alertmanager: Add API endpoint to list all tenant alertmanager configs: `GET /multitenant_alertmanager/configs`. #3529
* [ENHANCEMENT] Ruler: Add API endpoint to list all tenant ruler rule groups: `GET /ruler/rule_groups`. #3529
* [ENHANCEMENT] Query-frontend/scheduler: added querier forget delay (`-query-frontend.querier-forget-delay` and `-query-scheduler.querier-forget-delay`) to mitigate the blast radius in the event queriers crash because of a repeatedly sent "query of death" when shuffle-sharding is enabled. #3901
* [ENHANCEMENT] Query-frontend: reduced memory allocations when serializing query response. #3964
* [ENHANCEMENT] Querier / ruler: some optimizations to PromQL query engine. #3934 #3989
* [ENHANCEMENT] Ingester: reduce CPU and memory when an high number of errors are returned by the ingester on the write path with the blocks storage. #3969 #3971 #3973
* [ENHANCEMENT] Distributor: reduce CPU and memory when an high number of errors are returned by the distributor on the write path. #3990
* [ENHANCEMENT] Put metric before label value in the "label value too long" error message. #4018
* [ENHANCEMENT] Allow use of `y|w|d` suffixes for duration related limits and per-tenant limits. #4044
* [ENHANCEMENT] Query-frontend: Small optimization on top of PR #3968 to avoid unnecessary Extents merging. #4026
* [ENHANCEMENT] Add a metric `cortex_compactor_compaction_interval_seconds` for the compaction interval config value. #4040
* [ENHANCEMENT] Ingester: added following per-ingester (instance) experimental limits: max number of series in memory (`-ingester.instance-limits.max-series`), max number of users in memory (`-ingester.instance-limits.max-tenants`), max ingestion rate (`-ingester.instance-limits.max-ingestion-rate`), and max inflight requests (`-ingester.instance-limits.max-inflight-push-requests`). These limits are only used when using blocks storage. Limits can also be configured using runtime-config feature, and current values are exported as `cortex_ingester_instance_limits` metric. #3992.
* [ENHANCEMENT] Cortex is now built with Go 1.16. #4062
* [ENHANCEMENT] Distributor: added per-distributor experimental limits: max number of inflight requests (`-distributor.instance-limits.max-inflight-push-requests`) and max ingestion rate in samples/sec (`-distributor.instance-limits.max-ingestion-rate`). If not set, these two are unlimited. Also added metrics to expose current values (`cortex_distributor_inflight_push_requests`, `cortex_distributor_ingestion_rate_samples_per_second`) as well as limits (`cortex_distributor_instance_limits` with various `limit` label values). #4071
* [ENHANCEMENT] Ruler: Added `-ruler.enabled-tenants` and `-ruler.disabled-tenants` to explicitly enable or disable rules processing for specific tenants. #4074
* [ENHANCEMENT] Block Storage Ingester: `/flush` now accepts two new parameters: `tenant` to specify tenant to flush and `wait=true` to make call synchronous. Multiple tenants can be specified by repeating `tenant` parameter. If no `tenant` is specified, all tenants are flushed, as before. #4073
* [ENHANCEMENT] Alertmanager: validate configured `-alertmanager.web.external-url` and fail if ends with `/`. #4081
* [ENHANCEMENT] Alertmanager: added `-alertmanager.receivers-firewall.block.cidr-networks` and `-alertmanager.receivers-firewall.block.private-addresses` to block specific network addresses in HTTP-based Alertmanager receiver integrations. #4085
* [ENHANCEMENT] Allow configuration of Cassandra's host selection policy. #4069
* [ENHANCEMENT] Store-gateway: retry synching blocks if a per-tenant sync fails. #3975 #4088
* [ENHANCEMENT] Add metric `cortex_tcp_connections` exposing the current number of accepted TCP connections. #4099
* [ENHANCEMENT] Querier: Allow federated queries to run concurrently. #4065
* [ENHANCEMENT] Label Values API call now supports `match[]` parameter when querying blocks on storage (assuming `-querier.query-store-for-labels-enabled` is enabled). #4133
* [BUGFIX] Ruler-API: fix bug where `/api/v1/rules/<namespace>/<group_name>` endpoint return `400` instead of `404`. #4013
* [BUGFIX] Distributor: reverted changes done to rate limiting in #3825. #3948
* [BUGFIX] Ingester: Fix race condition when opening and closing tsdb concurrently. #3959
* [BUGFIX] Querier: streamline tracing spans. #3924
* [BUGFIX] Ruler Storage: ignore objects with empty namespace or group in the name. #3999
* [BUGFIX] Distributor: fix issue causing distributors to not extend the replication set because of failing instances when zone-aware replication is enabled. #3977
* [BUGFIX] Query-frontend: Fix issue where cached entry size keeps increasing when making tiny query repeatedly. #3968
* [BUGFIX] Compactor: `-compactor.blocks-retention-period` now supports weeks (`w`) and years (`y`). #4027
* [BUGFIX] Querier: returning 422 (instead of 500) when query hits `max_chunks_per_query` limit with block storage, when the limit is hit in the store-gateway. #3937
* [BUGFIX] Ruler: Rule group limit enforcement should now allow the same number of rules in a group as the limit. #3616
* [BUGFIX] Frontend, Query-scheduler: allow querier to notify about shutdown without providing any authentication. #4066
* [BUGFIX] Querier: fixed race condition causing queries to fail right after querier startup with the "empty ring" error. #4068
* [BUGFIX] Compactor: Increment `cortex_compactor_runs_failed_total` if compactor failed compact a single tenant. #4094
* [BUGFIX] Tracing: hot fix to avoid the Jaeger tracing client to indefinitely block the Cortex process shutdown in case the HTTP connection to the tracing backend is blocked. #4134
* [BUGFIX] Forward proper EndsAt from ruler to Alertmanager inline with Prometheus behaviour. #4017
* [BUGFIX] Querier: support filtering LabelValues with matchers when using tenant federation. #4277

### Blocksconvert

* [ENHANCEMENT] Builder: add `-builder.timestamp-tolerance` option which may reduce block size by rounding timestamps to make difference whole seconds. #3891

## Cortex 1.8.1 / 2021-04-27

* [CHANGE] Fix for CVE-2021-31232: Local file disclosure vulnerability when `-experimental.alertmanager.enable-api` is used. The HTTP basic auth `password_file` can be used as an attack vector to send any file content via a webhook. The alertmanager templates can be used as an attack vector to send any file content because the alertmanager can load any text file specified in the templates list.

## Cortex 1.8.0 / 2021-03-24

* [CHANGE] Alertmanager: Don't expose cluster information to tenants via the `/alertmanager/api/v1/status` API endpoint when operating with clustering enabled. #3903
* [CHANGE] Ingester: don't update internal "last updated" timestamp of TSDB if tenant only sends invalid samples. This affects how "idle" time is computed. #3727
* [CHANGE] Require explicit flag `-<prefix>.tls-enabled` to enable TLS in GRPC clients. Previously it was enough to specify a TLS flag to enable TLS validation. #3156
* [CHANGE] Query-frontend: removed `-querier.split-queries-by-day` (deprecated in Cortex 0.4.0). Please use `-querier.split-queries-by-interval` instead. #3813
* [CHANGE] Store-gateway: the chunks pool controlled by `-blocks-storage.bucket-store.max-chunk-pool-bytes` is now shared across all tenants. #3830
* [CHANGE] Ingester: return error code 400 instead of 429 when per-user/per-tenant series/metadata limits are reached. #3833
* [CHANGE] Compactor: add `reason` label to `cortex_compactor_blocks_marked_for_deletion_total` metric. Source blocks marked for deletion by compactor are labelled as `compaction`, while blocks passing the retention period are labelled as `retention`. #3879
* [CHANGE] Alertmanager: the `DELETE /api/v1/alerts` is now idempotent. No error is returned if the alertmanager config doesn't exist. #3888
* [FEATURE] Experimental Ruler Storage: Add a separate set of configuration options to configure the ruler storage backend under the `-ruler-storage.` flag prefix. All blocks storage bucket clients and the config service are currently supported. Clients using this implementation will only be enabled if the existing `-ruler.storage` flags are left unset. #3805 #3864
* [FEATURE] Experimental Alertmanager Storage: Add a separate set of configuration options to configure the alertmanager storage backend under the `-alertmanager-storage.` flag prefix. All blocks storage bucket clients and the config service are currently supported. Clients using this implementation will only be enabled if the existing `-alertmanager.storage` flags are left unset. #3888
* [FEATURE] Adds support to S3 server-side encryption using KMS. The S3 server-side encryption config can be overridden on a per-tenant basis for the blocks storage, ruler and alertmanager. Deprecated `-<prefix>.s3.sse-encryption`, please use the following CLI flags that have been added. #3651 #3810 #3811 #3870 #3886 #3906
  - `-<prefix>.s3.sse.type`
  - `-<prefix>.s3.sse.kms-key-id`
  - `-<prefix>.s3.sse.kms-encryption-context`
* [FEATURE] Querier: Enable `@ <timestamp>` modifier in PromQL using the new `-querier.at-modifier-enabled` flag. #3744
* [FEATURE] Overrides Exporter: Add `overrides-exporter` module for exposing per-tenant resource limit overrides as metrics. It is not included in `all` target (single-binary mode), and must be explicitly enabled. #3785
* [FEATURE] Experimental thanosconvert: introduce an experimental tool `thanosconvert` to migrate Thanos block metadata to Cortex metadata. #3770
* [FEATURE] Alertmanager: It now shards the `/api/v1/alerts` API using the ring when sharding is enabled. #3671
  * Added `-alertmanager.max-recv-msg-size` (defaults to 16M) to limit the size of HTTP request body handled by the alertmanager.
  * New flags added for communication between alertmanagers:
    * `-alertmanager.max-recv-msg-size`
    * `-alertmanager.alertmanager-client.remote-timeout`
    * `-alertmanager.alertmanager-client.tls-enabled`
    * `-alertmanager.alertmanager-client.tls-cert-path`
    * `-alertmanager.alertmanager-client.tls-key-path`
    * `-alertmanager.alertmanager-client.tls-ca-path`
    * `-alertmanager.alertmanager-client.tls-server-name`
    * `-alertmanager.alertmanager-client.tls-insecure-skip-verify`
* [FEATURE] Compactor: added blocks storage per-tenant retention support. This is configured via `-compactor.retention-period`, and can be overridden on a per-tenant basis. #3879
* [ENHANCEMENT] Queries: Instrument queries that were discarded due to the configured `max_outstanding_requests_per_tenant`. #3894
  * `cortex_query_frontend_discarded_requests_total`
  * `cortex_query_scheduler_discarded_requests_total`
* [ENHANCEMENT] Ruler: Add TLS and explicit basis authentication configuration options for the HTTP client the ruler uses to communicate with the alertmanager. #3752
  * `-ruler.alertmanager-client.basic-auth-username`: Configure the basic authentication username used by the client. Takes precedent over a URL configured username.
  * `-ruler.alertmanager-client.basic-auth-password`: Configure the basic authentication password used by the client. Takes precedent over a URL configured password.
  * `-ruler.alertmanager-client.tls-ca-path`: File path to the CA file.
  * `-ruler.alertmanager-client.tls-cert-path`: File path to the TLS certificate.
  * `-ruler.alertmanager-client.tls-insecure-skip-verify`: Boolean to disable verifying the certificate.
  * `-ruler.alertmanager-client.tls-key-path`: File path to the TLS key certificate.
  * `-ruler.alertmanager-client.tls-server-name`: Expected name on the TLS certificate.
* [ENHANCEMENT] Ingester: exposed metric `cortex_ingester_oldest_unshipped_block_timestamp_seconds`, tracking the unix timestamp of the oldest TSDB block not shipped to the storage yet. #3705
* [ENHANCEMENT] Prometheus upgraded. #3739 #3806
  * Avoid unnecessary `runtime.GC()` during compactions.
  * Prevent compaction loop in TSDB on data gap.
* [ENHANCEMENT] Query-Frontend now returns server side performance metrics using `Server-Timing` header when query stats is enabled. #3685
* [ENHANCEMENT] Runtime Config: Add a `mode` query parameter for the runtime config endpoint. `/runtime_config?mode=diff` now shows the YAML runtime configuration with all values that differ from the defaults. #3700
* [ENHANCEMENT] Distributor: Enable downstream projects to wrap distributor push function and access the deserialized write requests berfore/after they are pushed. #3755
* [ENHANCEMENT] Add flag `-<prefix>.tls-server-name` to require a specific server name instead of the hostname on the certificate. #3156
* [ENHANCEMENT] Alertmanager: Remove a tenant's alertmanager instead of pausing it as we determine it is no longer needed. #3722
* [ENHANCEMENT] Blocks storage: added more configuration options to S3 client. #3775
  * `-blocks-storage.s3.tls-handshake-timeout`: Maximum time to wait for a TLS handshake. 0 means no limit.
  * `-blocks-storage.s3.expect-continue-timeout`: The time to wait for a server's first response headers after fully writing the request headers if the request has an Expect header. 0 to send the request body immediately.
  * `-blocks-storage.s3.max-idle-connections`: Maximum number of idle (keep-alive) connections across all hosts. 0 means no limit.
  * `-blocks-storage.s3.max-idle-connections-per-host`: Maximum number of idle (keep-alive) connections to keep per-host. If 0, a built-in default value is used.
  * `-blocks-storage.s3.max-connections-per-host`: Maximum number of connections per host. 0 means no limit.
* [ENHANCEMENT] Ingester: when tenant's TSDB is closed, Ingester now removes pushed metrics-metadata from memory, and removes metadata (`cortex_ingester_memory_metadata`, `cortex_ingester_memory_metadata_created_total`, `cortex_ingester_memory_metadata_removed_total`) and validation metrics (`cortex_discarded_samples_total`, `cortex_discarded_metadata_total`). #3782
* [ENHANCEMENT] Distributor: cleanup metrics for inactive tenants. #3784
* [ENHANCEMENT] Ingester: Have ingester to re-emit following TSDB metrics. #3800
  * `cortex_ingester_tsdb_blocks_loaded`
  * `cortex_ingester_tsdb_reloads_total`
  * `cortex_ingester_tsdb_reloads_failures_total`
  * `cortex_ingester_tsdb_symbol_table_size_bytes`
  * `cortex_ingester_tsdb_storage_blocks_bytes`
  * `cortex_ingester_tsdb_time_retentions_total`
* [ENHANCEMENT] Querier: distribute workload across `-store-gateway.sharding-ring.replication-factor` store-gateway replicas when querying blocks and `-store-gateway.sharding-enabled=true`. #3824
* [ENHANCEMENT] Distributor / HA Tracker: added cleanup of unused elected HA replicas from KV store. Added following metrics to monitor this process: #3809
  * `cortex_ha_tracker_replicas_cleanup_started_total`
  * `cortex_ha_tracker_replicas_cleanup_marked_for_deletion_total`
  * `cortex_ha_tracker_replicas_cleanup_deleted_total`
  * `cortex_ha_tracker_replicas_cleanup_delete_failed_total`
* [ENHANCEMENT] Ruler now has new API endpoint `/ruler/delete_tenant_config` that can be used to delete all ruler groups for tenant. It is intended to be used by administrators who wish to clean up state after removed user. Note that this endpoint is enabled regardless of `-experimental.ruler.enable-api`. #3750 #3899
* [ENHANCEMENT] Query-frontend, query-scheduler: cleanup metrics for inactive tenants. #3826
* [ENHANCEMENT] Blocks storage: added `-blocks-storage.s3.region` support to S3 client configuration. #3811
* [ENHANCEMENT] Distributor: Remove cached subrings for inactive users when using shuffle sharding. #3849
* [ENHANCEMENT] Store-gateway: Reduced memory used to fetch chunks at query time. #3855
* [ENHANCEMENT] Ingester: attempt to prevent idle compaction from happening in concurrent ingesters by introducing a 25% jitter to the configured idle timeout (`-blocks-storage.tsdb.head-compaction-idle-timeout`). #3850
* [ENHANCEMENT] Compactor: cleanup local files for users that are no longer owned by compactor. #3851
* [ENHANCEMENT] Store-gateway: close empty bucket stores, and delete leftover local files for tenants that no longer belong to store-gateway. #3853
* [ENHANCEMENT] Store-gateway: added metrics to track partitioner behaviour. #3877
  * `cortex_bucket_store_partitioner_requested_bytes_total`
  * `cortex_bucket_store_partitioner_requested_ranges_total`
  * `cortex_bucket_store_partitioner_expanded_bytes_total`
  * `cortex_bucket_store_partitioner_expanded_ranges_total`
* [ENHANCEMENT] Store-gateway: added metrics to monitor chunk buffer pool behaviour. #3880
  * `cortex_bucket_store_chunk_pool_requested_bytes_total`
  * `cortex_bucket_store_chunk_pool_returned_bytes_total`
* [ENHANCEMENT] Alertmanager: load alertmanager configurations from object storage concurrently, and only load necessary configurations, speeding configuration synchronization process and executing fewer "GET object" operations to the storage when sharding is enabled. #3898
* [ENHANCEMENT] Ingester (blocks storage): Ingester can now stream entire chunks instead of individual samples to the querier. At the moment this feature must be explicitly enabled either by using `-ingester.stream-chunks-when-using-blocks` flag or `ingester_stream_chunks_when_using_blocks` (boolean) field in runtime config file, but these configuration options are temporary and will be removed when feature is stable. #3889
* [ENHANCEMENT] Alertmanager: New endpoint `/multitenant_alertmanager/delete_tenant_config` to delete configuration for tenant identified by `X-Scope-OrgID` header. This is an internal endpoint, available even if Alertmanager API is not enabled by using `-experimental.alertmanager.enable-api`. #3900
* [ENHANCEMENT] MemCached: Add `max_item_size` support. #3929
* [BUGFIX] Cortex: Fixed issue where fatal errors and various log messages where not logged. #3778
* [BUGFIX] HA Tracker: don't track as error in the `cortex_kv_request_duration_seconds` metric a CAS operation intentionally aborted. #3745
* [BUGFIX] Querier / ruler: do not log "error removing stale clients" if the ring is empty. #3761
* [BUGFIX] Store-gateway: fixed a panic caused by a race condition when the index-header lazy loading is enabled. #3775 #3789
* [BUGFIX] Compactor: fixed "could not guess file size" log when uploading blocks deletion marks to the global location. #3807
* [BUGFIX] Prevent panic at start if the http_prefix setting doesn't have a valid value. #3796
* [BUGFIX] Memberlist: fixed panic caused by race condition in `armon/go-metrics` used by memberlist client. #3725
* [BUGFIX] Querier: returning 422 (instead of 500) when query hits `max_chunks_per_query` limit with block storage. #3895
* [BUGFIX] Alertmanager: Ensure that experimental `/api/v1/alerts` endpoints work when `-http.prefix` is empty. #3905
* [BUGFIX] Chunk store: fix panic in inverted index when deleted fingerprint is no longer in the index. #3543

## Cortex 1.7.1 / 2021-04-27

* [CHANGE] Fix for CVE-2021-31232: Local file disclosure vulnerability when `-experimental.alertmanager.enable-api` is used. The HTTP basic auth `password_file` can be used as an attack vector to send any file content via a webhook. The alertmanager templates can be used as an attack vector to send any file content because the alertmanager can load any text file specified in the templates list.

## Cortex 1.7.0 / 2021-02-23

Note the blocks storage compactor runs a migration task at startup in this version, which can take many minutes and use a lot of RAM.
[Turn this off after first run](https://cortexmetrics.io/docs/blocks-storage/production-tips/#ensure-deletion-marks-migration-is-disabled-after-first-run).

* [CHANGE] FramedSnappy encoding support has been removed from Push and Remote Read APIs. This means Prometheus 1.6 support has been removed and the oldest Prometheus version supported in the remote write is 1.7. #3682
* [CHANGE] Ruler: removed the flag `-ruler.evaluation-delay-duration-deprecated` which was deprecated in 1.4.0. Please use the `ruler_evaluation_delay_duration` per-tenant limit instead. #3694
* [CHANGE] Removed the flags `-<prefix>.grpc-use-gzip-compression` which were deprecated in 1.3.0: #3694
  * `-query-scheduler.grpc-client-config.grpc-use-gzip-compression`: use `-query-scheduler.grpc-client-config.grpc-compression` instead
  * `-frontend.grpc-client-config.grpc-use-gzip-compression`: use `-frontend.grpc-client-config.grpc-compression` instead
  * `-ruler.client.grpc-use-gzip-compression`: use `-ruler.client.grpc-compression` instead
  * `-bigtable.grpc-use-gzip-compression`: use `-bigtable.grpc-compression` instead
  * `-ingester.client.grpc-use-gzip-compression`: use `-ingester.client.grpc-compression` instead
  * `-querier.frontend-client.grpc-use-gzip-compression`: use `-querier.frontend-client.grpc-compression` instead
* [CHANGE] Querier: it's not required to set `-frontend.query-stats-enabled=true` in the querier anymore to enable query statistics logging in the query-frontend. The flag is now required to be configured only in the query-frontend and it will be propagated to the queriers. #3595 #3695
* [CHANGE] Blocks storage: compactor is now required when running a Cortex cluster with the blocks storage, because it also keeps the bucket index updated. #3583
* [CHANGE] Blocks storage: block deletion marks are now stored in a per-tenant global markers/ location too, other than within the block location. The compactor, at startup, will copy deletion marks from the block location to the global location. This migration is required only once, so it can be safely disabled via `-compactor.block-deletion-marks-migration-enabled=false` after new compactor has successfully started at least once in the cluster. #3583
* [CHANGE] OpenStack Swift: the default value for the `-ruler.storage.swift.container-name` and `-swift.container-name` config options has changed from `cortex` to empty string. If you were relying on the default value, please set it back to `cortex`. #3660
* [CHANGE] HA Tracker: configured replica label is now verified against label value length limit (`-validation.max-length-label-value`). #3668
* [CHANGE] Distributor: `extend_writes` field in YAML configuration has moved from `lifecycler` (inside `ingester_config`) to `distributor_config`. This doesn't affect command line option `-distributor.extend-writes`, which stays the same. #3719
* [CHANGE] Alertmanager: Deprecated `-cluster.` CLI flags in favor of their `-alertmanager.cluster.` equivalent. The deprecated flags (and their respective YAML config options) are: #3677
  * `-cluster.listen-address` in favor of `-alertmanager.cluster.listen-address`
  * `-cluster.advertise-address` in favor of `-alertmanager.cluster.advertise-address`
  * `-cluster.peer` in favor of `-alertmanager.cluster.peers`
  * `-cluster.peer-timeout` in favor of `-alertmanager.cluster.peer-timeout`
* [CHANGE] Blocks storage: the default value of `-blocks-storage.bucket-store.sync-interval` has been changed from `5m` to `15m`. #3724
* [FEATURE] Querier: Queries can be federated across multiple tenants. The tenants IDs involved need to be specified separated by a `|` character in the `X-Scope-OrgID` request header. This is an experimental feature, which can be enabled by setting `-tenant-federation.enabled=true` on all Cortex services. #3250
* [FEATURE] Alertmanager: introduced the experimental option `-alertmanager.sharding-enabled` to shard tenants across multiple Alertmanager instances. This feature is still under heavy development and its usage is discouraged. The following new metrics are exported by the Alertmanager: #3664
  * `cortex_alertmanager_ring_check_errors_total`
  * `cortex_alertmanager_sync_configs_total`
  * `cortex_alertmanager_sync_configs_failed_total`
  * `cortex_alertmanager_tenants_discovered`
  * `cortex_alertmanager_tenants_owned`
* [ENHANCEMENT] Allow specifying JAEGER_ENDPOINT instead of sampling server or local agent port. #3682
* [ENHANCEMENT] Blocks storage: introduced a per-tenant bucket index, periodically updated by the compactor, used to avoid full bucket scanning done by queriers, store-gateways and rulers. The bucket index is updated by the compactor during blocks cleanup, on every `-compactor.cleanup-interval`. #3553 #3555 #3561 #3583 #3625 #3711 #3715
* [ENHANCEMENT] Blocks storage: introduced an option `-blocks-storage.bucket-store.bucket-index.enabled` to enable the usage of the bucket index in the querier, store-gateway and ruler. When enabled, the querier, store-gateway and ruler will use the bucket index to find a tenant's blocks instead of running the periodic bucket scan. The following new metrics are exported by the querier and ruler: #3614 #3625
  * `cortex_bucket_index_loads_total`
  * `cortex_bucket_index_load_failures_total`
  * `cortex_bucket_index_load_duration_seconds`
  * `cortex_bucket_index_loaded`
* [ENHANCEMENT] Compactor: exported the following metrics. #3583 #3625
  * `cortex_bucket_blocks_count`: Total number of blocks per tenant in the bucket. Includes blocks marked for deletion, but not partial blocks.
  * `cortex_bucket_blocks_marked_for_deletion_count`: Total number of blocks per tenant marked for deletion in the bucket.
  * `cortex_bucket_blocks_partials_count`: Total number of partial blocks.
  * `cortex_bucket_index_last_successful_update_timestamp_seconds`: Timestamp of the last successful update of a tenant's bucket index.
* [ENHANCEMENT] Ruler: Add `cortex_prometheus_last_evaluation_samples` to expose the number of samples generated by a rule group per tenant. #3582
* [ENHANCEMENT] Memberlist: add status page (/memberlist) with available details about memberlist-based KV store and memberlist cluster. It's also possible to view KV values in Go struct or JSON format, or download for inspection. #3575
* [ENHANCEMENT] Memberlist: client can now keep a size-bounded buffer with sent and received messages and display them in the admin UI (/memberlist) for troubleshooting. #3581 #3602
* [ENHANCEMENT] Blocks storage: added block index attributes caching support to metadata cache. The TTL can be configured via `-blocks-storage.bucket-store.metadata-cache.block-index-attributes-ttl`. #3629
* [ENHANCEMENT] Alertmanager: Add support for Azure blob storage. #3634
* [ENHANCEMENT] Compactor: tenants marked for deletion will now be fully cleaned up after some delay since deletion of last block. Cleanup includes removal of remaining marker files (including tenant deletion mark file) and files under `debug/metas`. #3613
* [ENHANCEMENT] Compactor: retry compaction of a single tenant on failure instead of re-running compaction for all tenants. #3627
* [ENHANCEMENT] Querier: Implement result caching for tenant query federation. #3640
* [ENHANCEMENT] API: Add a `mode` query parameter for the config endpoint: #3645
  * `/config?mode=diff`: Shows the YAML configuration with all values that differ from the defaults.
  * `/config?mode=defaults`: Shows the YAML configuration with all the default values.
* [ENHANCEMENT] OpenStack Swift: added the following config options to OpenStack Swift backend client: #3660
  - Chunks storage: `-swift.auth-version`, `-swift.max-retries`, `-swift.connect-timeout`, `-swift.request-timeout`.
  - Blocks storage: ` -blocks-storage.swift.auth-version`, ` -blocks-storage.swift.max-retries`, ` -blocks-storage.swift.connect-timeout`, ` -blocks-storage.swift.request-timeout`.
  - Ruler: `-ruler.storage.swift.auth-version`, `-ruler.storage.swift.max-retries`, `-ruler.storage.swift.connect-timeout`, `-ruler.storage.swift.request-timeout`.
* [ENHANCEMENT] Disabled in-memory shuffle-sharding subring cache in the store-gateway, ruler and compactor. This should reduce the memory utilisation in these services when shuffle-sharding is enabled, without introducing a significantly increase CPU utilisation. #3601
* [ENHANCEMENT] Shuffle sharding: optimised subring generation used by shuffle sharding. #3601
* [ENHANCEMENT] New /runtime_config endpoint that returns the defined runtime configuration in YAML format. The returned configuration includes overrides. #3639
* [ENHANCEMENT] Query-frontend: included the parameter name failed to validate in HTTP 400 message. #3703
* [ENHANCEMENT] Fail to startup Cortex if provided runtime config is invalid. #3707
* [ENHANCEMENT] Alertmanager: Add flags to customize the cluster configuration: #3667
  * `-alertmanager.cluster.gossip-interval`: The interval between sending gossip messages. By lowering this value (more frequent) gossip messages are propagated across cluster more quickly at the expense of increased bandwidth usage.
  * `-alertmanager.cluster.push-pull-interval`: The interval between gossip state syncs. Setting this interval lower (more frequent) will increase convergence speeds across larger clusters at the expense of increased bandwidth usage.
* [ENHANCEMENT] Distributor: change the error message returned when a received series has too many label values. The new message format has the series at the end and this plays better with Prometheus logs truncation. #3718
  - From: `sample for '<series>' has <value> label names; limit <value>`
  - To: `series has too many labels (actual: <value>, limit: <value>) series: '<series>'`
* [ENHANCEMENT] Improve bucket index loader to handle edge case where new tenant has not had blocks uploaded to storage yet. #3717
* [BUGFIX] Allow `-querier.max-query-lookback` use `y|w|d` suffix like deprecated `-store.max-look-back-period`. #3598
* [BUGFIX] Memberlist: Entry in the ring should now not appear again after using "Forget" feature (unless it's still heartbeating). #3603
* [BUGFIX] Ingester: do not close idle TSDBs while blocks shipping is in progress. #3630 #3632
* [BUGFIX] Ingester: correctly update `cortex_ingester_memory_users` and `cortex_ingester_active_series` when a tenant's idle TSDB is closed, when running Cortex with the blocks storage. #3646
* [BUGFIX] Querier: fix default value incorrectly overriding `-querier.frontend-address` in single-binary mode. #3650
* [BUGFIX] Compactor: delete `deletion-mark.json` at last when deleting a block in order to not leave partial blocks without deletion mark in the bucket if the compactor is interrupted while deleting a block. #3660
* [BUGFIX] Blocks storage: do not cleanup a partially uploaded block when `meta.json` upload fails. Despite failure to upload `meta.json`, this file may in some cases still appear in the bucket later. By skipping early cleanup, we avoid having corrupted blocks in the storage. #3660
* [BUGFIX] Alertmanager: disable access to `/alertmanager/metrics` (which exposes all Cortex metrics), `/alertmanager/-/reload` and `/alertmanager/debug/*`, which were available to any authenticated user with enabled AlertManager. #3678
* [BUGFIX] Query-Frontend: avoid creating many small sub-queries by discarding cache extents under 5 minutes #3653
* [BUGFIX] Ruler: Ensure the stale markers generated for evaluated rules respect the configured `-ruler.evaluation-delay-duration`. This will avoid issues with samples with NaN be persisted with timestamps set ahead of the next rule evaluation. #3687
* [BUGFIX] Alertmanager: don't serve HTTP requests until Alertmanager has fully started. Serving HTTP requests earlier may result in loss of configuration for the user. #3679
* [BUGFIX] Do not log "failed to load config" if runtime config file is empty. #3706
* [BUGFIX] Do not allow to use a runtime config file containing multiple YAML documents. #3706
* [BUGFIX] HA Tracker: don't track as error in the `cortex_kv_request_duration_seconds` metric a CAS operation intentionally aborted. #3745

## Cortex 1.6.0 / 2020-12-29

* [CHANGE] Query Frontend: deprecate `-querier.compress-http-responses` in favour of `-api.response-compression-enabled`. #3544
* [CHANGE] Querier: deprecated `-store.max-look-back-period`. You should use `-querier.max-query-lookback` instead. #3452
* [CHANGE] Blocks storage: increased `-blocks-storage.bucket-store.chunks-cache.attributes-ttl` default from `24h` to `168h` (1 week). #3528
* [CHANGE] Blocks storage: the config option `-blocks-storage.bucket-store.index-cache.postings-compression-enabled` has been deprecated and postings compression is always enabled. #3538
* [CHANGE] Ruler: gRPC message size default limits on the Ruler-client side have changed: #3523
  - limit for outgoing gRPC messages has changed from 2147483647 to 16777216 bytes
  - limit for incoming gRPC messages has changed from 4194304 to 104857600 bytes
* [FEATURE] Distributor/Ingester: Provide ability to not overflow writes in the presence of a leaving or unhealthy ingester. This allows for more efficient ingester rolling restarts. #3305
* [FEATURE] Query-frontend: introduced query statistics logged in the query-frontend when enabled via `-frontend.query-stats-enabled=true`. When enabled, the metric `cortex_query_seconds_total` is tracked, counting the sum of the wall time spent across all queriers while running queries (on a per-tenant basis). The metrics `cortex_request_duration_seconds` and `cortex_query_seconds_total` are different: the first one tracks the request duration (eg. HTTP request from the client), while the latter tracks the sum of the wall time on all queriers involved executing the query. #3539
* [ENHANCEMENT] API: Add GZIP HTTP compression to the API responses. Compression can be enabled via `-api.response-compression-enabled`. #3536
* [ENHANCEMENT] Added zone-awareness support on queries. When zone-awareness is enabled, queries will still succeed if all ingesters in a single zone will fail. #3414
* [ENHANCEMENT] Blocks storage ingester: exported more TSDB-related metrics. #3412
  - `cortex_ingester_tsdb_wal_corruptions_total`
  - `cortex_ingester_tsdb_head_truncations_failed_total`
  - `cortex_ingester_tsdb_head_truncations_total`
  - `cortex_ingester_tsdb_head_gc_duration_seconds`
* [ENHANCEMENT] Enforced keepalive on all gRPC clients used for inter-service communication. #3431
* [ENHANCEMENT] Added `cortex_alertmanager_config_hash` metric to expose hash of Alertmanager Config loaded per user. #3388
* [ENHANCEMENT] Query-Frontend / Query-Scheduler: New component called "Query-Scheduler" has been introduced. Query-Scheduler is simply a queue of requests, moved outside of Query-Frontend. This allows Query-Frontend to be scaled separately from number of queues. To make Query-Frontend and Querier use Query-Scheduler, they need to be started with `-frontend.scheduler-address` and `-querier.scheduler-address` options respectively. #3374 #3471
* [ENHANCEMENT] Query-frontend / Querier / Ruler: added `-querier.max-query-lookback` to limit how long back data (series and metadata) can be queried. This setting can be overridden on a per-tenant basis and is enforced in the query-frontend, querier and ruler. #3452 #3458
* [ENHANCEMENT] Querier: added `-querier.query-store-for-labels-enabled` to query store for label names, label values and series APIs. Only works with blocks storage engine. #3461 #3520
* [ENHANCEMENT] Ingester: exposed `-blocks-storage.tsdb.wal-segment-size-bytes` config option to customise the TSDB WAL segment max size. #3476
* [ENHANCEMENT] Compactor: concurrently run blocks cleaner for multiple tenants. Concurrency can be configured via `-compactor.cleanup-concurrency`. #3483
* [ENHANCEMENT] Compactor: shuffle tenants before running compaction. #3483
* [ENHANCEMENT] Compactor: wait for a stable ring at startup, when sharding is enabled. #3484
* [ENHANCEMENT] Store-gateway: added `-blocks-storage.bucket-store.index-header-lazy-loading-enabled` to enable index-header lazy loading (experimental). When enabled, index-headers will be mmap-ed only once required by a query and will be automatically released after `-blocks-storage.bucket-store.index-header-lazy-loading-idle-timeout` time of inactivity. #3498
* [ENHANCEMENT] Alertmanager: added metrics `cortex_alertmanager_notification_requests_total` and `cortex_alertmanager_notification_requests_failed_total`. #3518
* [ENHANCEMENT] Ingester: added `-blocks-storage.tsdb.head-chunks-write-buffer-size-bytes` to fine-tune the TSDB head chunks write buffer size when running Cortex blocks storage. #3518
* [ENHANCEMENT] /metrics now supports OpenMetrics output. HTTP and gRPC servers metrics can now include exemplars. #3524
* [ENHANCEMENT] Expose gRPC keepalive policy options by gRPC server. #3524
* [ENHANCEMENT] Blocks storage: enabled caching of `meta.json` attributes, configurable via `-blocks-storage.bucket-store.metadata-cache.metafile-attributes-ttl`. #3528
* [ENHANCEMENT] Compactor: added a config validation check to fail fast if the compactor has been configured invalid block range periods (each period is expected to be a multiple of the previous one). #3534
* [ENHANCEMENT] Blocks storage: concurrently fetch deletion marks from object storage. #3538
* [ENHANCEMENT] Blocks storage ingester: ingester can now close idle TSDB and delete local data. #3491 #3552
* [ENHANCEMENT] Blocks storage: add option to use V2 signatures for S3 authentication. #3540
* [ENHANCEMENT] Exported process metrics to monitor the number of memory map areas allocated. #3537
  * - `process_memory_map_areas`
  * - `process_memory_map_areas_limit`
* [ENHANCEMENT] Ruler: Expose gRPC client options. #3523
* [ENHANCEMENT] Compactor: added metrics to track on-going compaction. #3535
  * `cortex_compactor_tenants_discovered`
  * `cortex_compactor_tenants_skipped`
  * `cortex_compactor_tenants_processing_succeeded`
  * `cortex_compactor_tenants_processing_failed`
* [ENHANCEMENT] Added new experimental API endpoints: `POST /purger/delete_tenant` and `GET /purger/delete_tenant_status` for deleting all tenant data. Only works with blocks storage. Compactor removes blocks that belong to user marked for deletion. #3549 #3558
* [ENHANCEMENT] Chunks storage: add option to use V2 signatures for S3 authentication. #3560
* [ENHANCEMENT] HA Tracker: Added new limit `ha_max_clusters` to set the max number of clusters tracked for single user. This limit is disabled by default. #3668
* [BUGFIX] Query-Frontend: `cortex_query_seconds_total` now return seconds not nanoseconds. #3589
* [BUGFIX] Blocks storage ingester: fixed some cases leading to a TSDB WAL corruption after a partial write to disk. #3423
* [BUGFIX] Blocks storage: Fix the race between ingestion and `/flush` call resulting in overlapping blocks. #3422
* [BUGFIX] Querier: fixed `-querier.max-query-into-future` which wasn't correctly enforced on range queries. #3452
* [BUGFIX] Fixed float64 precision stability when aggregating metrics before exposing them. This could have lead to false counters resets when querying some metrics exposed by Cortex. #3506
* [BUGFIX] Querier: the meta.json sync concurrency done when running Cortex with the blocks storage is now controlled by `-blocks-storage.bucket-store.meta-sync-concurrency` instead of the incorrect `-blocks-storage.bucket-store.block-sync-concurrency` (default values are the same). #3531
* [BUGFIX] Querier: fixed initialization order of querier module when using blocks storage. It now (again) waits until blocks have been synchronized. #3551

### Blocksconvert

* [ENHANCEMENT] Scheduler: ability to ignore users based on regexp, using `-scheduler.ignore-users-regex` flag. #3477
* [ENHANCEMENT] Builder: Parallelize reading chunks in the final stage of building block. #3470
* [ENHANCEMENT] Builder: remove duplicate label names from chunk. #3547

## Cortex 1.5.0 / 2020-11-09

* [CHANGE] Blocks storage: update the default HTTP configuration values for the S3 client to the upstream Thanos default values. #3244
  - `-blocks-storage.s3.http.idle-conn-timeout` is set 90 seconds.
  - `-blocks-storage.s3.http.response-header-timeout` is set to 2 minutes.
* [CHANGE] Improved shuffle sharding support in the write path. This work introduced some config changes: #3090
  * Introduced `-distributor.sharding-strategy` CLI flag (and its respective `sharding_strategy` YAML config option) to explicitly specify which sharding strategy should be used in the write path
  * `-experimental.distributor.user-subring-size` flag renamed to `-distributor.ingestion-tenant-shard-size`
  * `user_subring_size` limit YAML config option renamed to `ingestion_tenant_shard_size`
* [CHANGE] Dropped "blank Alertmanager configuration; using fallback" message from Info to Debug level. #3205
* [CHANGE] Zone-awareness replication for time-series now should be explicitly enabled in the distributor via the `-distributor.zone-awareness-enabled` CLI flag (or its respective YAML config option). Before, zone-aware replication was implicitly enabled if a zone was set on ingesters. #3200
* [CHANGE] Removed the deprecated CLI flag `-config-yaml`. You should use `-schema-config-file` instead. #3225
* [CHANGE] Enforced the HTTP method required by some API endpoints which did (incorrectly) allow any method before that. #3228
  - `GET /`
  - `GET /config`
  - `GET /debug/fgprof`
  - `GET /distributor/all_user_stats`
  - `GET /distributor/ha_tracker`
  - `GET /all_user_stats`
  - `GET /ha-tracker`
  - `GET /api/v1/user_stats`
  - `GET /api/v1/chunks`
  - `GET <legacy-http-prefix>/user_stats`
  - `GET <legacy-http-prefix>/chunks`
  - `GET /services`
  - `GET /multitenant_alertmanager/status`
  - `GET /status` (alertmanager microservice)
  - `GET|POST /ingester/ring`
  - `GET|POST /ring`
  - `GET|POST /store-gateway/ring`
  - `GET|POST /compactor/ring`
  - `GET|POST /ingester/flush`
  - `GET|POST /ingester/shutdown`
  - `GET|POST /flush`
  - `GET|POST /shutdown`
  - `GET|POST /ruler/ring`
  - `POST /api/v1/push`
  - `POST <legacy-http-prefix>/push`
  - `POST /push`
  - `POST /ingester/push`
* [CHANGE] Renamed CLI flags to configure the network interface names from which automatically detect the instance IP. #3295
  - `-compactor.ring.instance-interface` renamed to `-compactor.ring.instance-interface-names`
  - `-store-gateway.sharding-ring.instance-interface` renamed to `-store-gateway.sharding-ring.instance-interface-names`
  - `-distributor.ring.instance-interface` renamed to `-distributor.ring.instance-interface-names`
  - `-ruler.ring.instance-interface` renamed to `-ruler.ring.instance-interface-names`
* [CHANGE] Renamed `-<prefix>.redis.enable-tls` CLI flag to `-<prefix>.redis.tls-enabled`, and its respective YAML config option from `enable_tls` to `tls_enabled`. #3298
* [CHANGE] Increased default `-<prefix>.redis.timeout` from `100ms` to `500ms`. #3301
* [CHANGE] `cortex_alertmanager_config_invalid` has been removed in favor of `cortex_alertmanager_config_last_reload_successful`. #3289
* [CHANGE] Query-frontend: POST requests whose body size exceeds 10MiB will be rejected. The max body size can be customised via `-frontend.max-body-size`. #3276
* [FEATURE] Shuffle sharding: added support for shuffle-sharding queriers in the query-frontend. When configured (`-frontend.max-queriers-per-tenant` globally, or using per-tenant limit `max_queriers_per_tenant`), each tenants's requests will be handled by different set of queriers. #3113 #3257
* [FEATURE] Shuffle sharding: added support for shuffle-sharding ingesters on the read path. When ingesters shuffle-sharding is enabled and `-querier.shuffle-sharding-ingesters-lookback-period` is set, queriers will fetch in-memory series from the minimum set of required ingesters, selecting only ingesters which may have received series since 'now - lookback period'. #3252
* [FEATURE] Query-frontend: added `compression` config to support results cache with compression. #3217
* [FEATURE] Add OpenStack Swift support to blocks storage. #3303
* [FEATURE] Added support for applying Prometheus relabel configs on series received by the distributor. A `metric_relabel_configs` field has been added to the per-tenant limits configuration. #3329
* [FEATURE] Support for Cassandra client SSL certificates. #3384
* [ENHANCEMENT] Ruler: Introduces two new limits `-ruler.max-rules-per-rule-group` and `-ruler.max-rule-groups-per-tenant` to control the number of rules per rule group and the total number of rule groups for a given user. They are disabled by default. #3366
* [ENHANCEMENT] Allow to specify multiple comma-separated Cortex services to `-target` CLI option (or its respective YAML config option). For example, `-target=all,compactor` can be used to start Cortex single-binary with compactor as well. #3275
* [ENHANCEMENT] Expose additional HTTP configs for the S3 backend client. New flag are listed below: #3244
  - `-blocks-storage.s3.http.idle-conn-timeout`
  - `-blocks-storage.s3.http.response-header-timeout`
  - `-blocks-storage.s3.http.insecure-skip-verify`
* [ENHANCEMENT] Added `cortex_query_frontend_connected_clients` metric to show the number of workers currently connected to the frontend. #3207
* [ENHANCEMENT] Shuffle sharding: improved shuffle sharding in the write path. Shuffle sharding now should be explicitly enabled via `-distributor.sharding-strategy` CLI flag (or its respective YAML config option) and guarantees stability, consistency, shuffling and balanced zone-awareness properties. #3090 #3214
* [ENHANCEMENT] Ingester: added new metric `cortex_ingester_active_series` to track active series more accurately. Also added options to control whether active series tracking is enabled (`-ingester.active-series-metrics-enabled`, defaults to false), and how often this metric is updated (`-ingester.active-series-metrics-update-period`) and max idle time for series to be considered inactive (`-ingester.active-series-metrics-idle-timeout`). #3153
* [ENHANCEMENT] Store-gateway: added zone-aware replication support to blocks replication in the store-gateway. #3200
* [ENHANCEMENT] Store-gateway: exported new metrics. #3231
  - `cortex_bucket_store_cached_series_fetch_duration_seconds`
  - `cortex_bucket_store_cached_postings_fetch_duration_seconds`
  - `cortex_bucket_stores_gate_queries_max`
* [ENHANCEMENT] Added `-version` flag to Cortex. #3233
* [ENHANCEMENT] Hash ring: added instance registered timestamp to the ring. #3248
* [ENHANCEMENT] Reduce tail latency by smoothing out spikes in rate of chunk flush operations. #3191
* [ENHANCEMENT] User Cortex as User Agent in http requests issued by Configs DB client. #3264
* [ENHANCEMENT] Experimental Ruler API: Fetch rule groups from object storage in parallel. #3218
* [ENHANCEMENT] Chunks GCS object storage client uses the `fields` selector to limit the payload size when listing objects in the bucket. #3218 #3292
* [ENHANCEMENT] Added shuffle sharding support to ruler. Added new metric `cortex_ruler_sync_rules_total`. #3235
* [ENHANCEMENT] Return an explicit error when the store-gateway is explicitly requested without a blocks storage engine. #3287
* [ENHANCEMENT] Ruler: only load rules that belong to the ruler. Improves rules synching performances when ruler sharding is enabled. #3269
* [ENHANCEMENT] Added `-<prefix>.redis.tls-insecure-skip-verify` flag. #3298
* [ENHANCEMENT] Added `cortex_alertmanager_config_last_reload_successful_seconds` metric to show timestamp of last successful AM config reload. #3289
* [ENHANCEMENT] Blocks storage: reduced number of bucket listing operations to list block content (applies to newly created blocks only). #3363
* [ENHANCEMENT] Ruler: Include the tenant ID on the notifier logs. #3372
* [ENHANCEMENT] Blocks storage Compactor: Added `-compactor.enabled-tenants` and `-compactor.disabled-tenants` to explicitly enable or disable compaction of specific tenants. #3385
* [ENHANCEMENT] Blocks storage ingester: Creating checkpoint only once even when there are multiple Head compactions in a single `Compact()` call. #3373
* [BUGFIX] Blocks storage ingester: Read repair memory-mapped chunks file which can end up being empty on abrupt shutdowns combined with faulty disks. #3373
* [BUGFIX] Blocks storage ingester: Close TSDB resources on failed startup preventing ingester OOMing. #3373
* [BUGFIX] No-longer-needed ingester operations for queries triggered by queriers and rulers are now canceled. #3178
* [BUGFIX] Ruler: directories in the configured `rules-path` will be removed on startup and shutdown in order to ensure they don't persist between runs. #3195
* [BUGFIX] Handle hash-collisions in the query path. #3192
* [BUGFIX] Check for postgres rows errors. #3197
* [BUGFIX] Ruler Experimental API: Don't allow rule groups without names or empty rule groups. #3210
* [BUGFIX] Experimental Alertmanager API: Do not allow empty Alertmanager configurations or bad template filenames to be submitted through the configuration API. #3185
* [BUGFIX] Reduce failures to update heartbeat when using Consul. #3259
* [BUGFIX] When using ruler sharding, moving all user rule groups from ruler to a different one and then back could end up with some user groups not being evaluated at all. #3235
* [BUGFIX] Fixed shuffle sharding consistency when zone-awareness is enabled and the shard size is increased or instances in a new zone are added. #3299
* [BUGFIX] Use a valid grpc header when logging IP addresses. #3307
* [BUGFIX] Fixed the metric `cortex_prometheus_rule_group_duration_seconds` in the Ruler, it wouldn't report any values. #3310
* [BUGFIX] Fixed gRPC connections leaking in rulers when rulers sharding is enabled and APIs called. #3314
* [BUGFIX] Fixed shuffle sharding consistency when zone-awareness is enabled and the shard size is increased or instances in a new zone are added. #3299
* [BUGFIX] Fixed Gossip memberlist members joining when addresses are configured using DNS-based service discovery. #3360
* [BUGFIX] Ingester: fail to start an ingester running the blocks storage, if unable to load any existing TSDB at startup. #3354
* [BUGFIX] Blocks storage: Avoid deletion of blocks in the ingester which are not shipped to the storage yet. #3346
* [BUGFIX] Fix common prefixes returned by List method of S3 client. #3358
* [BUGFIX] Honor configured timeout in Azure and GCS object clients. #3285
* [BUGFIX] Blocks storage: Avoid creating blocks larger than configured block range period on forced compaction and when TSDB is idle. #3344
* [BUGFIX] Shuffle sharding: fixed max global series per user/metric limit when shuffle sharding and `-distributor.shard-by-all-labels=true` are both enabled in distributor. When using these global limits you should now set `-distributor.sharding-strategy` and `-distributor.zone-awareness-enabled` to ingesters too. #3369
* [BUGFIX] Slow query logging: when using downstream server request parameters were not logged. #3276
* [BUGFIX] Fixed tenant detection in the ruler and alertmanager API when running without auth. #3343

### Blocksconvert

* [ENHANCEMENT] Blocksconvert – Builder: download plan file locally before processing it. #3209
* [ENHANCEMENT] Blocksconvert – Cleaner: added new tool for deleting chunks data. #3283
* [ENHANCEMENT] Blocksconvert – Scanner: support for scanning specific date-range only. #3222
* [ENHANCEMENT] Blocksconvert – Scanner: metrics for tracking progress. #3222
* [ENHANCEMENT] Blocksconvert – Builder: retry block upload before giving up. #3245
* [ENHANCEMENT] Blocksconvert – Scanner: upload plans concurrently. #3340
* [BUGFIX] Blocksconvert: fix chunks ordering in the block. Chunks in different order than series work just fine in TSDB blocks at the moment, but it's not consistent with what Prometheus does and future Prometheus and Cortex optimizations may rely on this ordering. #3371

## Cortex 1.4.0 / 2020-10-02

* [CHANGE] TLS configuration for gRPC, HTTP and etcd clients is now marked as experimental. These features are not yet fully baked, and we expect possible small breaking changes in Cortex 1.5. #3198
* [CHANGE] Cassandra backend support is now GA (stable). #3180
* [CHANGE] Blocks storage is now GA (stable). The `-experimental` prefix has been removed from all CLI flags related to the blocks storage (no YAML config changes). #3180 #3201
  - `-experimental.blocks-storage.*` flags renamed to `-blocks-storage.*`
  - `-experimental.store-gateway.*` flags renamed to `-store-gateway.*`
  - `-experimental.querier.store-gateway-client.*` flags renamed to `-querier.store-gateway-client.*`
  - `-experimental.querier.store-gateway-addresses` flag renamed to `-querier.store-gateway-addresses`
  - `-store-gateway.replication-factor` flag renamed to `-store-gateway.sharding-ring.replication-factor`
  - `-store-gateway.tokens-file-path` flag renamed to `store-gateway.sharding-ring.tokens-file-path`
* [CHANGE] Ingester: Removed deprecated untyped record from chunks WAL. Only if you are running `v1.0` or below, it is recommended to first upgrade to `v1.1`/`v1.2`/`v1.3` and run it for a day before upgrading to `v1.4` to avoid data loss. #3115
* [CHANGE] Distributor API endpoints are no longer served unless target is set to `distributor` or `all`. #3112
* [CHANGE] Increase the default Cassandra client replication factor to 3. #3007
* [CHANGE] Blocks storage: removed the support to transfer blocks between ingesters on shutdown. When running the Cortex blocks storage, ingesters are expected to run with a persistent disk. The following metrics have been removed: #2996
  * `cortex_ingester_sent_files`
  * `cortex_ingester_received_files`
  * `cortex_ingester_received_bytes_total`
  * `cortex_ingester_sent_bytes_total`
* [CHANGE] The buckets for the `cortex_chunk_store_index_lookups_per_query` metric have been changed to 1, 2, 4, 8, 16. #3021
* [CHANGE] Blocks storage: the `operation` label value `getrange` has changed into `get_range` for the metrics `thanos_store_bucket_cache_operation_requests_total` and `thanos_store_bucket_cache_operation_hits_total`. #3000
* [CHANGE] Experimental Delete Series: `/api/v1/admin/tsdb/delete_series` and `/api/v1/admin/tsdb/cancel_delete_request` purger APIs to return status code `204` instead of `200` for success. #2946
* [CHANGE] Histogram `cortex_memcache_request_duration_seconds` `method` label value changes from `Memcached.Get` to `Memcached.GetBatched` for batched lookups, and is not reported for non-batched lookups (label value `Memcached.GetMulti` remains, and had exactly the same value as `Get` in nonbatched lookups).  The same change applies to tracing spans. #3046
* [CHANGE] TLS server validation is now enabled by default, a new parameter `tls_insecure_skip_verify` can be set to true to skip validation optionally. #3030
* [CHANGE] `cortex_ruler_config_update_failures_total` has been removed in favor of `cortex_ruler_config_last_reload_successful`. #3056
* [CHANGE] `ruler.evaluation_delay_duration` field in YAML config has been moved and renamed to `limits.ruler_evaluation_delay_duration`. #3098
* [CHANGE] Removed obsolete `results_cache.max_freshness` from YAML config (deprecated since Cortex 1.2). #3145
* [CHANGE] Removed obsolete `-promql.lookback-delta` option (deprecated since Cortex 1.2, replaced with `-querier.lookback-delta`). #3144
* [CHANGE] Cache: added support for Redis Cluster and Redis Sentinel. #2961
  - The following changes have been made in Redis configuration:
   - `-redis.master_name` added
   - `-redis.db` added
   - `-redis.max-active-conns` changed to `-redis.pool-size`
   - `-redis.max-conn-lifetime` changed to `-redis.max-connection-age`
   - `-redis.max-idle-conns` removed
   - `-redis.wait-on-pool-exhaustion` removed
* [CHANGE] TLS configuration for gRPC, HTTP and etcd clients is now marked as experimental. These features are not yet fully baked, and we expect possible small breaking changes in Cortex 1.5. #3198
* [CHANGE] Fixed store-gateway CLI flags inconsistencies. #3201
  - `-store-gateway.replication-factor` flag renamed to `-store-gateway.sharding-ring.replication-factor`
  - `-store-gateway.tokens-file-path` flag renamed to `store-gateway.sharding-ring.tokens-file-path`
* [FEATURE] Logging of the source IP passed along by a reverse proxy is now supported by setting the `-server.log-source-ips-enabled`. For non standard headers the settings `-server.log-source-ips-header` and `-server.log-source-ips-regex` can be used. #2985
* [FEATURE] Blocks storage: added shuffle sharding support to store-gateway blocks sharding. Added the following additional metrics to store-gateway: #3069
  * `cortex_bucket_stores_tenants_discovered`
  * `cortex_bucket_stores_tenants_synced`
* [FEATURE] Experimental blocksconvert: introduce an experimental tool `blocksconvert` to migrate long-term storage chunks to blocks. #3092 #3122 #3127 #3162
* [ENHANCEMENT] Improve the Alertmanager logging when serving requests from its API / UI. #3397
* [ENHANCEMENT] Add support for azure storage in China, German and US Government environments. #2988
* [ENHANCEMENT] Query-tee: added a small tolerance to floating point sample values comparison. #2994
* [ENHANCEMENT] Query-tee: add support for doing a passthrough of requests to preferred backend for unregistered routes #3018
* [ENHANCEMENT] Expose `storage.aws.dynamodb.backoff_config` configuration file field. #3026
* [ENHANCEMENT] Added `cortex_request_message_bytes` and `cortex_response_message_bytes` histograms to track received and sent gRPC message and HTTP request/response sizes. Added `cortex_inflight_requests` gauge to track number of inflight gRPC and HTTP requests. #3064
* [ENHANCEMENT] Publish ruler's ring metrics. #3074
* [ENHANCEMENT] Add config validation to the experimental Alertmanager API. Invalid configs are no longer accepted. #3053
* [ENHANCEMENT] Add "integration" as a label for `cortex_alertmanager_notifications_total` and `cortex_alertmanager_notifications_failed_total` metrics. #3056
* [ENHANCEMENT] Add `cortex_ruler_config_last_reload_successful` and `cortex_ruler_config_last_reload_successful_seconds` to check status of users rule manager. #3056
* [ENHANCEMENT] The configuration validation now fails if an empty YAML node has been set for a root YAML config property. #3080
* [ENHANCEMENT] Memcached dial() calls now have a circuit-breaker to avoid hammering a broken cache. #3051, #3189
* [ENHANCEMENT] `-ruler.evaluation-delay-duration` is now overridable as a per-tenant limit, `ruler_evaluation_delay_duration`. #3098
* [ENHANCEMENT] Add TLS support to etcd client. #3102
* [ENHANCEMENT] When a tenant accesses the Alertmanager UI or its API, if we have valid `-alertmanager.configs.fallback` we'll use that to start the manager and avoid failing the request. #3073
* [ENHANCEMENT] Add `DELETE api/v1/rules/{namespace}` to the Ruler. It allows all the rule groups of a namespace to be deleted. #3120
* [ENHANCEMENT] Experimental Delete Series: Retry processing of Delete requests during failures. #2926
* [ENHANCEMENT] Improve performance of QueryStream() in ingesters. #3177
* [ENHANCEMENT] Modules included in "All" target are now visible in output of `-modules` CLI flag. #3155
* [ENHANCEMENT] Added `/debug/fgprof` endpoint to debug running Cortex process using `fgprof`. This adds up to the existing `/debug/...` endpoints. #3131
* [ENHANCEMENT] Blocks storage: optimised `/api/v1/series` for blocks storage. (#2976)
* [BUGFIX] Ruler: when loading rules from "local" storage, check for directory after resolving symlink. #3137
* [BUGFIX] Query-frontend: Fixed rounding for incoming query timestamps, to be 100% Prometheus compatible. #2990
* [BUGFIX] Querier: Merge results from chunks and blocks ingesters when using streaming of results. #3013
* [BUGFIX] Querier: query /series from ingesters regardless the `-querier.query-ingesters-within` setting. #3035
* [BUGFIX] Blocks storage: Ingester is less likely to hit gRPC message size limit when streaming data to queriers. #3015
* [BUGFIX] Blocks storage: fixed memberlist support for the store-gateways and compactors ring used when blocks sharding is enabled. #3058 #3095
* [BUGFIX] Fix configuration for TLS server validation, TLS skip verify was hardcoded to true for all TLS configurations and prevented validation of server certificates. #3030
* [BUGFIX] Fixes the Alertmanager panicking when no `-alertmanager.web.external-url` is provided. #3017
* [BUGFIX] Fixes the registration of the Alertmanager API metrics `cortex_alertmanager_alerts_received_total` and `cortex_alertmanager_alerts_invalid_total`. #3065
* [BUGFIX] Fixes `flag needs an argument: -config.expand-env` error. #3087
* [BUGFIX] An index optimisation actually slows things down when using caching. Moved it to the right location. #2973
* [BUGFIX] Ingester: If push request contained both valid and invalid samples, valid samples were ingested but not stored to WAL of the chunks storage. This has been fixed. #3067
* [BUGFIX] Cassandra: fixed consistency setting in the CQL session when creating the keyspace. #3105
* [BUGFIX] Ruler: Config API would return both the `record` and `alert` in `YAML` response keys even when one of them must be empty. #3120
* [BUGFIX] Index page now uses configured HTTP path prefix when creating links. #3126
* [BUGFIX] Purger: fixed deadlock when reloading of tombstones failed. #3182
* [BUGFIX] Fixed panic in flusher job, when error writing chunks to the store would cause "idle" chunks to be flushed, which triggered panic. #3140
* [BUGFIX] Index page no longer shows links that are not valid for running Cortex instance. #3133
* [BUGFIX] Configs: prevent validation of templates to fail when using template functions. #3157
* [BUGFIX] Configuring the S3 URL with an `@` but without username and password doesn't enable the AWS static credentials anymore. #3170
* [BUGFIX] Limit errors on ranged queries (`api/v1/query_range`) no longer return a status code `500` but `422` instead. #3167
* [BUGFIX] Handle hash-collisions in the query path. Before this fix, Cortex could occasionally mix up two different series in a query, leading to invalid results, when `-querier.ingester-streaming` was used. #3192

## Cortex 1.3.0 / 2020-08-21

* [CHANGE] Replace the metric `cortex_alertmanager_configs` with `cortex_alertmanager_config_invalid` exposed by Alertmanager. #2960
* [CHANGE] Experimental Delete Series: Change target flag for purger from `data-purger` to `purger`. #2777
* [CHANGE] Experimental blocks storage: The max concurrent queries against the long-term storage, configured via `-experimental.blocks-storage.bucket-store.max-concurrent`, is now a limit shared across all tenants and not a per-tenant limit anymore. The default value has changed from `20` to `100` and the following new metrics have been added: #2797
  * `cortex_bucket_stores_gate_queries_concurrent_max`
  * `cortex_bucket_stores_gate_queries_in_flight`
  * `cortex_bucket_stores_gate_duration_seconds`
* [CHANGE] Metric `cortex_ingester_flush_reasons` has been renamed to `cortex_ingester_flushing_enqueued_series_total`, and new metric `cortex_ingester_flushing_dequeued_series_total` with `outcome` label (superset of reason) has been added. #2802 #2818 #2998
* [CHANGE] Experimental Delete Series: Metric `cortex_purger_oldest_pending_delete_request_age_seconds` would track age of delete requests since they are over their cancellation period instead of their creation time. #2806
* [CHANGE] Experimental blocks storage: the store-gateway service is required in a Cortex cluster running with the experimental blocks storage. Removed the `-experimental.tsdb.store-gateway-enabled` CLI flag and `store_gateway_enabled` YAML config option. The store-gateway is now always enabled when the storage engine is `blocks`. #2822
* [CHANGE] Experimental blocks storage: removed support for `-experimental.blocks-storage.bucket-store.max-sample-count` flag because the implementation was flawed. To limit the number of samples/chunks processed by a single query you can set `-store.query-chunk-limit`, which is now supported by the blocks storage too. #2852
* [CHANGE] Ingester: Chunks flushed via /flush stay in memory until retention period is reached. This affects `cortex_ingester_memory_chunks` metric. #2778
* [CHANGE] Querier: the error message returned when the query time range exceeds `-store.max-query-length` has changed from `invalid query, length > limit (X > Y)` to `the query time range exceeds the limit (query length: X, limit: Y)`. #2826
* [CHANGE] Add `component` label to metrics exposed by chunk, delete and index store clients. #2774
* [CHANGE] Querier: when `-querier.query-ingesters-within` is configured, the time range of the query sent to ingesters is now manipulated to ensure the query start time is not older than 'now - query-ingesters-within'. #2904
* [CHANGE] KV: The `role` label which was a label of `multi` KV store client only has been added to metrics of every KV store client. If KV store client is not `multi`, then the value of `role` label is `primary`. #2837
* [CHANGE] Added the `engine` label to the metrics exposed by the Prometheus query engine, to distinguish between `ruler` and `querier` metrics. #2854
* [CHANGE] Added ruler to the single binary when started with `-target=all` (default). #2854
* [CHANGE] Experimental blocks storage: compact head when opening TSDB. This should only affect ingester startup after it was unable to compact head in previous run. #2870
* [CHANGE] Metric `cortex_overrides_last_reload_successful` has been renamed to `cortex_runtime_config_last_reload_successful`. #2874
* [CHANGE] HipChat support has been removed from the alertmanager (because removed from the Prometheus upstream too). #2902
* [CHANGE] Add constant label `name` to metric `cortex_cache_request_duration_seconds`. #2903
* [CHANGE] Add `user` label to metric `cortex_query_frontend_queue_length`. #2939
* [CHANGE] Experimental blocks storage: cleaned up the config and renamed "TSDB" to "blocks storage". #2937
  - The storage engine setting value has been changed from `tsdb` to `blocks`; this affects `-store.engine` CLI flag and its respective YAML option.
  - The root level YAML config has changed from `tsdb` to `blocks_storage`
  - The prefix of all CLI flags has changed from `-experimental.tsdb.` to `-experimental.blocks-storage.`
  - The following settings have been grouped under `tsdb` property in the YAML config and their CLI flags changed:
    - `-experimental.tsdb.dir` changed to `-experimental.blocks-storage.tsdb.dir`
    - `-experimental.tsdb.block-ranges-period` changed to `-experimental.blocks-storage.tsdb.block-ranges-period`
    - `-experimental.tsdb.retention-period` changed to `-experimental.blocks-storage.tsdb.retention-period`
    - `-experimental.tsdb.ship-interval` changed to `-experimental.blocks-storage.tsdb.ship-interval`
    - `-experimental.tsdb.ship-concurrency` changed to `-experimental.blocks-storage.tsdb.ship-concurrency`
    - `-experimental.tsdb.max-tsdb-opening-concurrency-on-startup` changed to `-experimental.blocks-storage.tsdb.max-tsdb-opening-concurrency-on-startup`
    - `-experimental.tsdb.head-compaction-interval` changed to `-experimental.blocks-storage.tsdb.head-compaction-interval`
    - `-experimental.tsdb.head-compaction-concurrency` changed to `-experimental.blocks-storage.tsdb.head-compaction-concurrency`
    - `-experimental.tsdb.head-compaction-idle-timeout` changed to `-experimental.blocks-storage.tsdb.head-compaction-idle-timeout`
    - `-experimental.tsdb.stripe-size` changed to `-experimental.blocks-storage.tsdb.stripe-size`
    - `-experimental.tsdb.wal-compression-enabled` changed to `-experimental.blocks-storage.tsdb.wal-compression-enabled`
    - `-experimental.tsdb.flush-blocks-on-shutdown` changed to `-experimental.blocks-storage.tsdb.flush-blocks-on-shutdown`
* [CHANGE] Flags `-bigtable.grpc-use-gzip-compression`, `-ingester.client.grpc-use-gzip-compression`, `-querier.frontend-client.grpc-use-gzip-compression` are now deprecated. #2940
* [CHANGE] Limit errors reported by ingester during query-time now return HTTP status code 422. #2941
* [FEATURE] Introduced `ruler.for-outage-tolerance`, Max time to tolerate outage for restoring "for" state of alert. #2783
* [FEATURE] Introduced `ruler.for-grace-period`, Minimum duration between alert and restored "for" state. This is maintained only for alerts with configured "for" time greater than grace period. #2783
* [FEATURE] Introduced `ruler.resend-delay`, Minimum amount of time to wait before resending an alert to Alertmanager. #2783
* [FEATURE] Ruler: added `local` filesystem support to store rules (read-only). #2854
* [ENHANCEMENT] Upgraded Docker base images to `alpine:3.12`. #2862
* [ENHANCEMENT] Experimental: Querier can now optionally query secondary store. This is specified by using `-querier.second-store-engine` option, with values `chunks` or `blocks`. Standard configuration options for this store are used. Additionally, this querying can be configured to happen only for queries that need data older than `-querier.use-second-store-before-time`. Default value of zero will always query secondary store. #2747
* [ENHANCEMENT] Query-tee: increased the `cortex_querytee_request_duration_seconds` metric buckets granularity. #2799
* [ENHANCEMENT] Query-tee: fail to start if the configured `-backend.preferred` is unknown. #2799
* [ENHANCEMENT] Ruler: Added the following metrics: #2786
  * `cortex_prometheus_notifications_latency_seconds`
  * `cortex_prometheus_notifications_errors_total`
  * `cortex_prometheus_notifications_sent_total`
  * `cortex_prometheus_notifications_dropped_total`
  * `cortex_prometheus_notifications_queue_length`
  * `cortex_prometheus_notifications_queue_capacity`
  * `cortex_prometheus_notifications_alertmanagers_discovered`
* [ENHANCEMENT] The behavior of the `/ready` was changed for the query frontend to indicate when it was ready to accept queries. This is intended for use by a read path load balancer that would want to wait for the frontend to have attached queriers before including it in the backend. #2733
* [ENHANCEMENT] Experimental Delete Series: Add support for deletion of chunks for remaining stores. #2801
* [ENHANCEMENT] Add `-modules` command line flag to list possible values for `-target`. Also, log warning if given target is internal component. #2752
* [ENHANCEMENT] Added `-ingester.flush-on-shutdown-with-wal-enabled` option to enable chunks flushing even when WAL is enabled. #2780
* [ENHANCEMENT] Query-tee: Support for custom API prefix by using `-server.path-prefix` option. #2814
* [ENHANCEMENT] Query-tee: Forward `X-Scope-OrgId` header to backend, if present in the request. #2815
* [ENHANCEMENT] Experimental blocks storage: Added `-experimental.blocks-storage.tsdb.head-compaction-idle-timeout` option to force compaction of data in memory into a block. #2803
* [ENHANCEMENT] Experimental blocks storage: Added support for flushing blocks via `/flush`, `/shutdown` (previously these only worked for chunks storage) and by using `-experimental.blocks-storage.tsdb.flush-blocks-on-shutdown` option. #2794
* [ENHANCEMENT] Experimental blocks storage: Added support to enforce max query time range length via `-store.max-query-length`. #2826
* [ENHANCEMENT] Experimental blocks storage: Added support to limit the max number of chunks that can be fetched from the long-term storage while executing a query. The limit is enforced both in the querier and store-gateway, and is configurable via `-store.query-chunk-limit`. #2852 #2922
* [ENHANCEMENT] Ingester: Added new metric `cortex_ingester_flush_series_in_progress` that reports number of ongoing flush-series operations. Useful when calling `/flush` handler: if `cortex_ingester_flush_queue_length + cortex_ingester_flush_series_in_progress` is 0, all flushes are finished. #2778
* [ENHANCEMENT] Memberlist members can join cluster via SRV records. #2788
* [ENHANCEMENT] Added configuration options for chunks s3 client. #2831
  * `s3.endpoint`
  * `s3.region`
  * `s3.access-key-id`
  * `s3.secret-access-key`
  * `s3.insecure`
  * `s3.sse-encryption`
  * `s3.http.idle-conn-timeout`
  * `s3.http.response-header-timeout`
  * `s3.http.insecure-skip-verify`
* [ENHANCEMENT] Prometheus upgraded. #2798 #2849 #2867 #2902 #2918
  * Optimized labels regex matchers for patterns containing literals (eg. `foo.*`, `.*foo`, `.*foo.*`)
* [ENHANCEMENT] Add metric `cortex_ruler_config_update_failures_total` to Ruler to track failures of loading rules files. #2857
* [ENHANCEMENT] Experimental Alertmanager: Alertmanager configuration persisted to object storage using an experimental API that accepts and returns YAML-based Alertmanager configuration. #2768
* [ENHANCEMENT] Ruler: `-ruler.alertmanager-url` now supports multiple URLs. Each URL is treated as a separate Alertmanager group. Support for multiple Alertmanagers in a group can be achieved by using DNS service discovery. #2851
* [ENHANCEMENT] Experimental blocks storage: Cortex Flusher now works with blocks engine. Flusher needs to be provided with blocks-engine configuration, existing Flusher flags are not used (they are only relevant for chunks engine). Note that flush errors are only reported via log. #2877
* [ENHANCEMENT] Flusher: Added `-flusher.exit-after-flush` option (defaults to true) to control whether Cortex should stop completely after Flusher has finished its work. #2877
* [ENHANCEMENT] Added metrics `cortex_config_hash` and `cortex_runtime_config_hash` to expose hash of the currently active config file. #2874
* [ENHANCEMENT] Logger: added JSON logging support, configured via the `-log.format=json` CLI flag or its respective YAML config option. #2386
* [ENHANCEMENT] Added new flags `-bigtable.grpc-compression`, `-ingester.client.grpc-compression`, `-querier.frontend-client.grpc-compression` to configure compression used by gRPC. Valid values are `gzip`, `snappy`, or empty string (no compression, default). #2940
* [ENHANCEMENT] Clarify limitations of the `/api/v1/series`, `/api/v1/labels` and `/api/v1/label/{name}/values` endpoints. #2953
* [ENHANCEMENT] Ingester: added `Dropped` outcome to metric `cortex_ingester_flushing_dequeued_series_total`. #2998
* [BUGFIX] Fixed a bug with `api/v1/query_range` where no responses would return null values for `result` and empty values for `resultType`. #2962
* [BUGFIX] Fixed a bug in the index intersect code causing storage to return more chunks/series than required. #2796
* [BUGFIX] Fixed the number of reported keys in the background cache queue. #2764
* [BUGFIX] Fix race in processing of headers in sharded queries. #2762
* [BUGFIX] Query Frontend: Do not re-split sharded requests around ingester boundaries. #2766
* [BUGFIX] Experimental Delete Series: Fixed a problem with cache generation numbers prefixed to cache keys. #2800
* [BUGFIX] Ingester: Flushing chunks via `/flush` endpoint could previously lead to panic, if chunks were already flushed before and then removed from memory during the flush caused by `/flush` handler. Immediate flush now doesn't cause chunks to be flushed again. Samples received during flush triggered via `/flush` handler are no longer discarded. #2778
* [BUGFIX] Prometheus upgraded. #2849
  * Fixed unknown symbol error during head compaction
* [BUGFIX] Fix panic when using cassandra as store for both index and delete requests. #2774
* [BUGFIX] Experimental Delete Series: Fixed a data race in Purger. #2817
* [BUGFIX] KV: Fixed a bug that triggered a panic due to metrics being registered with the same name but different labels when using a `multi` configured KV client. #2837
* [BUGFIX] Query-frontend: Fix passing HTTP `Host` header if `-frontend.downstream-url` is configured. #2880
* [BUGFIX] Ingester: Improve time-series distribution when `-experimental.distributor.user-subring-size` is enabled. #2887
* [BUGFIX] Set content type to `application/x-protobuf` for remote_read responses. #2915
* [BUGFIX] Fixed ruler and store-gateway instance registration in the ring (when sharding is enabled) when a new instance replaces abruptly terminated one, and the only difference between the two instances is the address. #2954
* [BUGFIX] Fixed `Missing chunks and index config causing silent failure` Absence of chunks and index from schema config is not validated. #2732
* [BUGFIX] Fix panic caused by KVs from boltdb being used beyond their life. #2971
* [BUGFIX] Experimental blocks storage: `/api/v1/series`, `/api/v1/labels` and `/api/v1/label/{name}/values` only query the TSDB head regardless of the configured `-experimental.blocks-storage.tsdb.retention-period`. #2974
* [BUGFIX] Ingester: Avoid indefinite checkpointing in case of surge in number of series. #2955
* [BUGFIX] Querier: query /series from ingesters regardless the `-querier.query-ingesters-within` setting. #3035
* [BUGFIX] Ruler: fixed an unintentional breaking change introduced in the ruler's `alertmanager_url` YAML config option, which changed the value from a string to a list of strings. #2989

## Cortex 1.2.0 / 2020-07-01

* [CHANGE] Metric `cortex_kv_request_duration_seconds` now includes `name` label to denote which client is being used as well as the `backend` label to denote the KV backend implementation in use. #2648
* [CHANGE] Experimental Ruler: Rule groups persisted to object storage using the experimental API have an updated object key encoding to better handle special characters. Rule groups previously-stored using object storage must be renamed to the new format. #2646
* [CHANGE] Query Frontend now uses Round Robin to choose a tenant queue to service next. #2553
* [CHANGE] `-promql.lookback-delta` is now deprecated and has been replaced by `-querier.lookback-delta` along with `lookback_delta` entry under `querier` in the config file. `-promql.lookback-delta` will be removed in v1.4.0. #2604
* [CHANGE] Experimental TSDB: removed `-experimental.tsdb.bucket-store.binary-index-header-enabled` flag. Now the binary index-header is always enabled.
* [CHANGE] Experimental TSDB: Renamed index-cache metrics to use original metric names from Thanos, as Cortex is not aggregating them in any way: #2627
  * `cortex_<service>_blocks_index_cache_items_evicted_total` => `thanos_store_index_cache_items_evicted_total{name="index-cache"}`
  * `cortex_<service>_blocks_index_cache_items_added_total` => `thanos_store_index_cache_items_added_total{name="index-cache"}`
  * `cortex_<service>_blocks_index_cache_requests_total` => `thanos_store_index_cache_requests_total{name="index-cache"}`
  * `cortex_<service>_blocks_index_cache_items_overflowed_total` => `thanos_store_index_cache_items_overflowed_total{name="index-cache"}`
  * `cortex_<service>_blocks_index_cache_hits_total` => `thanos_store_index_cache_hits_total{name="index-cache"}`
  * `cortex_<service>_blocks_index_cache_items` => `thanos_store_index_cache_items{name="index-cache"}`
  * `cortex_<service>_blocks_index_cache_items_size_bytes` => `thanos_store_index_cache_items_size_bytes{name="index-cache"}`
  * `cortex_<service>_blocks_index_cache_total_size_bytes` => `thanos_store_index_cache_total_size_bytes{name="index-cache"}`
  * `cortex_<service>_blocks_index_cache_memcached_operations_total` =>  `thanos_memcached_operations_total{name="index-cache"}`
  * `cortex_<service>_blocks_index_cache_memcached_operation_failures_total` =>  `thanos_memcached_operation_failures_total{name="index-cache"}`
  * `cortex_<service>_blocks_index_cache_memcached_operation_duration_seconds` =>  `thanos_memcached_operation_duration_seconds{name="index-cache"}`
  * `cortex_<service>_blocks_index_cache_memcached_operation_skipped_total` =>  `thanos_memcached_operation_skipped_total{name="index-cache"}`
* [CHANGE] Experimental TSDB: Renamed metrics in bucket stores: #2627
  * `cortex_<service>_blocks_meta_syncs_total` => `cortex_blocks_meta_syncs_total{component="<service>"}`
  * `cortex_<service>_blocks_meta_sync_failures_total` => `cortex_blocks_meta_sync_failures_total{component="<service>"}`
  * `cortex_<service>_blocks_meta_sync_duration_seconds` => `cortex_blocks_meta_sync_duration_seconds{component="<service>"}`
  * `cortex_<service>_blocks_meta_sync_consistency_delay_seconds` => `cortex_blocks_meta_sync_consistency_delay_seconds{component="<service>"}`
  * `cortex_<service>_blocks_meta_synced` => `cortex_blocks_meta_synced{component="<service>"}`
  * `cortex_<service>_bucket_store_block_loads_total` => `cortex_bucket_store_block_loads_total{component="<service>"}`
  * `cortex_<service>_bucket_store_block_load_failures_total` => `cortex_bucket_store_block_load_failures_total{component="<service>"}`
  * `cortex_<service>_bucket_store_block_drops_total` => `cortex_bucket_store_block_drops_total{component="<service>"}`
  * `cortex_<service>_bucket_store_block_drop_failures_total` => `cortex_bucket_store_block_drop_failures_total{component="<service>"}`
  * `cortex_<service>_bucket_store_blocks_loaded` => `cortex_bucket_store_blocks_loaded{component="<service>"}`
  * `cortex_<service>_bucket_store_series_data_touched` => `cortex_bucket_store_series_data_touched{component="<service>"}`
  * `cortex_<service>_bucket_store_series_data_fetched` => `cortex_bucket_store_series_data_fetched{component="<service>"}`
  * `cortex_<service>_bucket_store_series_data_size_touched_bytes` => `cortex_bucket_store_series_data_size_touched_bytes{component="<service>"}`
  * `cortex_<service>_bucket_store_series_data_size_fetched_bytes` => `cortex_bucket_store_series_data_size_fetched_bytes{component="<service>"}`
  * `cortex_<service>_bucket_store_series_blocks_queried` => `cortex_bucket_store_series_blocks_queried{component="<service>"}`
  * `cortex_<service>_bucket_store_series_get_all_duration_seconds` => `cortex_bucket_store_series_get_all_duration_seconds{component="<service>"}`
  * `cortex_<service>_bucket_store_series_merge_duration_seconds` => `cortex_bucket_store_series_merge_duration_seconds{component="<service>"}`
  * `cortex_<service>_bucket_store_series_refetches_total` => `cortex_bucket_store_series_refetches_total{component="<service>"}`
  * `cortex_<service>_bucket_store_series_result_series` => `cortex_bucket_store_series_result_series{component="<service>"}`
  * `cortex_<service>_bucket_store_cached_postings_compressions_total` => `cortex_bucket_store_cached_postings_compressions_total{component="<service>"}`
  * `cortex_<service>_bucket_store_cached_postings_compression_errors_total` => `cortex_bucket_store_cached_postings_compression_errors_total{component="<service>"}`
  * `cortex_<service>_bucket_store_cached_postings_compression_time_seconds` => `cortex_bucket_store_cached_postings_compression_time_seconds{component="<service>"}`
  * `cortex_<service>_bucket_store_cached_postings_original_size_bytes_total` => `cortex_bucket_store_cached_postings_original_size_bytes_total{component="<service>"}`
  * `cortex_<service>_bucket_store_cached_postings_compressed_size_bytes_total` => `cortex_bucket_store_cached_postings_compressed_size_bytes_total{component="<service>"}`
  * `cortex_<service>_blocks_sync_seconds` => `cortex_bucket_stores_blocks_sync_seconds{component="<service>"}`
  * `cortex_<service>_blocks_last_successful_sync_timestamp_seconds` => `cortex_bucket_stores_blocks_last_successful_sync_timestamp_seconds{component="<service>"}`
* [CHANGE] Available command-line flags are printed to stdout, and only when requested via `-help`. Using invalid flag no longer causes printing of all available flags. #2691
* [CHANGE] Experimental Memberlist ring: randomize gossip node names to avoid conflicts when running multiple clients on the same host, or reusing host names (eg. pods in statefulset). Node name randomization can be disabled by using `-memberlist.randomize-node-name=false`. #2715
* [CHANGE] Memberlist KV client is no longer considered experimental. #2725
* [CHANGE] Experimental Delete Series: Make delete request cancellation duration configurable. #2760
* [CHANGE] Removed `-store.fullsize-chunks` option which was undocumented and unused (it broke ingester hand-overs). #2656
* [CHANGE] Query with no metric name that has previously resulted in HTTP status code 500 now returns status code 422 instead. #2571
* [FEATURE] TLS config options added for GRPC clients in Querier (Query-frontend client & Ingester client), Ruler, Store Gateway, as well as HTTP client in Config store client. #2502
* [FEATURE] The flag `-frontend.max-cache-freshness` is now supported within the limits overrides, to specify per-tenant max cache freshness values. The corresponding YAML config parameter has been changed from `results_cache.max_freshness` to `limits_config.max_cache_freshness`. The legacy YAML config parameter (`results_cache.max_freshness`) will continue to be supported till Cortex release `v1.4.0`. #2609
* [FEATURE] Experimental gRPC Store: Added support to 3rd parties index and chunk stores using gRPC client/server plugin mechanism. #2220
* [FEATURE] Add `-cassandra.table-options` flag to customize table options of Cassandra when creating the index or chunk table. #2575
* [ENHANCEMENT] Propagate GOPROXY value when building `build-image`. This is to help the builders building the code in a Network where default Go proxy is not accessible (e.g. when behind some corporate VPN). #2741
* [ENHANCEMENT] Querier: Added metric `cortex_querier_request_duration_seconds` for all requests to the querier. #2708
* [ENHANCEMENT] Cortex is now built with Go 1.14. #2480 #2749 #2753
* [ENHANCEMENT] Experimental TSDB: added the following metrics to the ingester: #2580 #2583 #2589 #2654
  * `cortex_ingester_tsdb_appender_add_duration_seconds`
  * `cortex_ingester_tsdb_appender_commit_duration_seconds`
  * `cortex_ingester_tsdb_refcache_purge_duration_seconds`
  * `cortex_ingester_tsdb_compactions_total`
  * `cortex_ingester_tsdb_compaction_duration_seconds`
  * `cortex_ingester_tsdb_wal_fsync_duration_seconds`
  * `cortex_ingester_tsdb_wal_page_flushes_total`
  * `cortex_ingester_tsdb_wal_completed_pages_total`
  * `cortex_ingester_tsdb_wal_truncations_failed_total`
  * `cortex_ingester_tsdb_wal_truncations_total`
  * `cortex_ingester_tsdb_wal_writes_failed_total`
  * `cortex_ingester_tsdb_checkpoint_deletions_failed_total`
  * `cortex_ingester_tsdb_checkpoint_deletions_total`
  * `cortex_ingester_tsdb_checkpoint_creations_failed_total`
  * `cortex_ingester_tsdb_checkpoint_creations_total`
  * `cortex_ingester_tsdb_wal_truncate_duration_seconds`
  * `cortex_ingester_tsdb_head_active_appenders`
  * `cortex_ingester_tsdb_head_series_not_found_total`
  * `cortex_ingester_tsdb_head_chunks`
  * `cortex_ingester_tsdb_mmap_chunk_corruptions_total`
  * `cortex_ingester_tsdb_head_chunks_created_total`
  * `cortex_ingester_tsdb_head_chunks_removed_total`
* [ENHANCEMENT] Experimental TSDB: added metrics useful to alert on critical conditions of the blocks storage: #2573
  * `cortex_compactor_last_successful_run_timestamp_seconds`
  * `cortex_querier_blocks_last_successful_sync_timestamp_seconds` (when store-gateway is disabled)
  * `cortex_querier_blocks_last_successful_scan_timestamp_seconds` (when store-gateway is enabled)
  * `cortex_storegateway_blocks_last_successful_sync_timestamp_seconds`
* [ENHANCEMENT] Experimental TSDB: added the flag `-experimental.tsdb.wal-compression-enabled` to allow to enable TSDB WAL compression. #2585
* [ENHANCEMENT] Experimental TSDB: Querier and store-gateway components can now use so-called "caching bucket", which can currently cache fetched chunks into shared memcached server. #2572
* [ENHANCEMENT] Ruler: Automatically remove unhealthy rulers from the ring. #2587
* [ENHANCEMENT] Query-tee: added support to `/metadata`, `/alerts`, and `/rules` endpoints #2600
* [ENHANCEMENT] Query-tee: added support to query results comparison between two different backends. The comparison is disabled by default and can be enabled via `-proxy.compare-responses=true`. #2611
* [ENHANCEMENT] Query-tee: improved the query-tee to not wait all backend responses before sending back the response to the client. The query-tee now sends back to the client first successful response, while honoring the `-backend.preferred` option. #2702
* [ENHANCEMENT] Thanos and Prometheus upgraded. #2602 #2604 #2634 #2659 #2686 #2756
  * TSDB now holds less WAL files after Head Truncation.
  * TSDB now does memory-mapping of Head chunks and reduces memory usage.
* [ENHANCEMENT] Experimental TSDB: decoupled blocks deletion from blocks compaction in the compactor, so that blocks deletion is not blocked by a busy compactor. The following metrics have been added: #2623
  * `cortex_compactor_block_cleanup_started_total`
  * `cortex_compactor_block_cleanup_completed_total`
  * `cortex_compactor_block_cleanup_failed_total`
  * `cortex_compactor_block_cleanup_last_successful_run_timestamp_seconds`
* [ENHANCEMENT] Experimental TSDB: Use shared cache for metadata. This is especially useful when running multiple querier and store-gateway components to reduce number of object store API calls. #2626 #2640
* [ENHANCEMENT] Experimental TSDB: when `-querier.query-store-after` is configured and running the experimental blocks storage, the time range of the query sent to the store is now manipulated to ensure the query end time is not more recent than 'now - query-store-after'. #2642
* [ENHANCEMENT] Experimental TSDB: small performance improvement in concurrent usage of RefCache, used during samples ingestion. #2651
* [ENHANCEMENT] The following endpoints now respond appropriately to an `Accept` header with the value `application/json` #2673
  * `/distributor/all_user_stats`
  * `/distributor/ha_tracker`
  * `/ingester/ring`
  * `/store-gateway/ring`
  * `/compactor/ring`
  * `/ruler/ring`
  * `/services`
* [ENHANCEMENT] Experimental Cassandra backend: Add `-cassandra.num-connections` to allow increasing the number of TCP connections to each Cassandra server. #2666
* [ENHANCEMENT] Experimental Cassandra backend: Use separate Cassandra clients and connections for reads and writes. #2666
* [ENHANCEMENT] Experimental Cassandra backend: Add `-cassandra.reconnect-interval` to allow specifying the reconnect interval to a Cassandra server that has been marked `DOWN` by the gocql driver. Also change the default value of the reconnect interval from `60s` to `1s`. #2687
* [ENHANCEMENT] Experimental Cassandra backend: Add option `-cassandra.convict-hosts-on-failure=false` to not convict host of being down when a request fails. #2684
* [ENHANCEMENT] Experimental TSDB: Applied a jitter to the period bucket scans in order to better distribute bucket operations over the time and increase the probability of hitting the shared cache (if configured). #2693
* [ENHANCEMENT] Experimental TSDB: Series limit per user and per metric now work in TSDB blocks. #2676
* [ENHANCEMENT] Experimental Memberlist: Added ability to periodically rejoin the memberlist cluster. #2724
* [ENHANCEMENT] Experimental Delete Series: Added the following metrics for monitoring processing of delete requests: #2730
  - `cortex_purger_load_pending_requests_attempts_total`: Number of attempts that were made to load pending requests with status.
  - `cortex_purger_oldest_pending_delete_request_age_seconds`: Age of oldest pending delete request in seconds.
  - `cortex_purger_pending_delete_requests_count`: Count of requests which are in process or are ready to be processed.
* [ENHANCEMENT] Experimental TSDB: Improved compactor to hard-delete also partial blocks with an deletion mark (even if the deletion mark threshold has not been reached). #2751
* [ENHANCEMENT] Experimental TSDB: Introduced a consistency check done by the querier to ensure all expected blocks have been queried via the store-gateway. If a block is missing on a store-gateway, the querier retries fetching series from missing blocks up to 3 times. If the consistency check fails once all retries have been exhausted, the query execution fails. The following metrics have been added: #2593 #2630 #2689 #2695
  * `cortex_querier_blocks_consistency_checks_total`
  * `cortex_querier_blocks_consistency_checks_failed_total`
  * `cortex_querier_storegateway_refetches_per_query`
* [ENHANCEMENT] Delete requests can now be canceled #2555
* [ENHANCEMENT] Table manager can now provision tables for delete store #2546
* [BUGFIX] Ruler: Ensure temporary rule files with special characters are properly mapped and cleaned up. #2506
* [BUGFIX] Fixes #2411, Ensure requests are properly routed to the prometheus api embedded in the query if `-server.path-prefix` is set. #2372
* [BUGFIX] Experimental TSDB: fixed chunk data corruption when querying back series using the experimental blocks storage. #2400
* [BUGFIX] Fixed collection of tracing spans from Thanos components used internally. #2655
* [BUGFIX] Experimental TSDB: fixed memory leak in ingesters. #2586
* [BUGFIX] QueryFrontend: fixed a situation where HTTP error is ignored and an incorrect status code is set. #2590
* [BUGFIX] Ingester: Fix an ingester starting up in the JOINING state and staying there forever. #2565
* [BUGFIX] QueryFrontend: fixed a panic (`integer divide by zero`) in the query-frontend. The query-frontend now requires the `-querier.default-evaluation-interval` config to be set to the same value of the querier. #2614
* [BUGFIX] Experimental TSDB: when the querier receives a `/series` request with a time range older than the data stored in the ingester, it now ignores the requested time range and returns known series anyway instead of returning an empty response. This aligns the behaviour with the chunks storage. #2617
* [BUGFIX] Cassandra: fixed an edge case leading to an invalid CQL query when querying the index on a Cassandra store. #2639
* [BUGFIX] Ingester: increment series per metric when recovering from WAL or transfer. #2674
* [BUGFIX] Fixed `wrong number of arguments for 'mget' command` Redis error when a query has no chunks to lookup from storage. #2700 #2796
* [BUGFIX] Ingester: Automatically remove old tmp checkpoints, fixing a potential disk space leak after an ingester crashes. #2726

## Cortex 1.1.0 / 2020-05-21

This release brings the usual mix of bugfixes and improvements. The biggest change is that WAL support for chunks is now considered to be production-ready!

Please make sure to review renamed metrics, and update your dashboards and alerts accordingly.

* [CHANGE] Added v1 API routes documented in #2327. #2372
  * Added `-http.alertmanager-http-prefix` flag which allows the configuration of the path where the Alertmanager API and UI can be reached. The default is set to `/alertmanager`.
  * Added `-http.prometheus-http-prefix` flag which allows the configuration of the path where the Prometheus API and UI can be reached. The default is set to `/prometheus`.
  * Updated the index hosted at the root prefix to point to the updated routes.
  * Legacy routes hardcoded with the `/api/prom` prefix now respect the `-http.prefix` flag.
* [CHANGE] The metrics `cortex_distributor_ingester_appends_total` and `distributor_ingester_append_failures_total` now include a `type` label to differentiate between `samples` and `metadata`. #2336
* [CHANGE] The metrics for number of chunks and bytes flushed to the chunk store are renamed. Note that previous metrics were counted pre-deduplication, while new metrics are counted after deduplication. #2463
  * `cortex_ingester_chunks_stored_total` > `cortex_chunk_store_stored_chunks_total`
  * `cortex_ingester_chunk_stored_bytes_total` > `cortex_chunk_store_stored_chunk_bytes_total`
* [CHANGE] Experimental TSDB: renamed blocks meta fetcher metrics: #2375
  * `cortex_querier_bucket_store_blocks_meta_syncs_total` > `cortex_querier_blocks_meta_syncs_total`
  * `cortex_querier_bucket_store_blocks_meta_sync_failures_total` > `cortex_querier_blocks_meta_sync_failures_total`
  * `cortex_querier_bucket_store_blocks_meta_sync_duration_seconds` > `cortex_querier_blocks_meta_sync_duration_seconds`
  * `cortex_querier_bucket_store_blocks_meta_sync_consistency_delay_seconds` > `cortex_querier_blocks_meta_sync_consistency_delay_seconds`
* [CHANGE] Experimental TSDB: Modified default values for `compactor.deletion-delay` option from 48h to 12h and `-experimental.tsdb.bucket-store.ignore-deletion-marks-delay` from 24h to 6h. #2414
* [CHANGE] WAL: Default value of `-ingester.checkpoint-enabled` changed to `true`. #2416
* [CHANGE] `trace_id` field in log files has been renamed to `traceID`. #2518
* [CHANGE] Slow query log has a different output now. Previously used `url` field has been replaced with `host` and `path`, and query parameters are logged as individual log fields with `qs_` prefix. #2520
* [CHANGE] WAL: WAL and checkpoint compression is now disabled. #2436
* [CHANGE] Update in dependency `go-kit/kit` from `v0.9.0` to `v0.10.0`. HTML escaping disabled in JSON Logger. #2535
* [CHANGE] Experimental TSDB: Removed `cortex_<service>_` prefix from Thanos objstore metrics and added `component` label to distinguish which Cortex component is doing API calls to the object storage when running in single-binary mode: #2568
  - `cortex_<service>_thanos_objstore_bucket_operations_total` renamed to `thanos_objstore_bucket_operations_total{component="<name>"}`
  - `cortex_<service>_thanos_objstore_bucket_operation_failures_total` renamed to `thanos_objstore_bucket_operation_failures_total{component="<name>"}`
  - `cortex_<service>_thanos_objstore_bucket_operation_duration_seconds` renamed to `thanos_objstore_bucket_operation_duration_seconds{component="<name>"}`
  - `cortex_<service>_thanos_objstore_bucket_last_successful_upload_time` renamed to `thanos_objstore_bucket_last_successful_upload_time{component="<name>"}`
* [CHANGE] FIFO cache: The `-<prefix>.fifocache.size` CLI flag has been renamed to `-<prefix>.fifocache.max-size-items` as well as its YAML config option `size` renamed to `max_size_items`. #2319
* [FEATURE] Ruler: The `-ruler.evaluation-delay` flag was added to allow users to configure a default evaluation delay for all rules in cortex. The default value is 0 which is the current behavior. #2423
* [FEATURE] Experimental: Added a new object storage client for OpenStack Swift. #2440
* [FEATURE] TLS config options added to the Server. #2535
* [FEATURE] Experimental: Added support for `/api/v1/metadata` Prometheus-based endpoint. #2549
* [FEATURE] Add ability to limit concurrent queries to Cassandra with `-cassandra.query-concurrency` flag. #2562
* [FEATURE] Experimental TSDB: Introduced store-gateway service used by the experimental blocks storage to load and query blocks. The store-gateway optionally supports blocks sharding and replication via a dedicated hash ring, configurable via `-experimental.store-gateway.sharding-enabled` and `-experimental.store-gateway.sharding-ring.*` flags. The following metrics have been added: #2433 #2458 #2469 #2523
  * `cortex_querier_storegateway_instances_hit_per_query`
* [ENHANCEMENT] Experimental TSDB: sample ingestion errors are now reported via existing `cortex_discarded_samples_total` metric. #2370
* [ENHANCEMENT] Failures on samples at distributors and ingesters return the first validation error as opposed to the last. #2383
* [ENHANCEMENT] Experimental TSDB: Added `cortex_querier_blocks_meta_synced`, which reflects current state of synced blocks over all tenants. #2392
* [ENHANCEMENT] Added `cortex_distributor_latest_seen_sample_timestamp_seconds` metric to see how far behind Prometheus servers are in sending data. #2371
* [ENHANCEMENT] FIFO cache to support eviction based on memory usage. Added `-<prefix>.fifocache.max-size-bytes` CLI flag and YAML config option `max_size_bytes` to specify memory limit of the cache. #2319, #2527
* [ENHANCEMENT] Added `-querier.worker-match-max-concurrent`. Force worker concurrency to match the `-querier.max-concurrent` option.  Overrides `-querier.worker-parallelism`.  #2456
* [ENHANCEMENT] Added the following metrics for monitoring delete requests: #2445
  - `cortex_purger_delete_requests_received_total`: Number of delete requests received per user.
  - `cortex_purger_delete_requests_processed_total`: Number of delete requests processed per user.
  - `cortex_purger_delete_requests_chunks_selected_total`: Number of chunks selected while building delete plans per user.
  - `cortex_purger_delete_requests_processing_failures_total`: Number of delete requests processing failures per user.
* [ENHANCEMENT] Single Binary: Added query-frontend to the single binary.  Single binary users will now benefit from various query-frontend features.  Primarily: sharding, parallelization, load shedding, additional caching (if configured), and query retries. #2437
* [ENHANCEMENT] Allow 1w (where w denotes week) and 1y (where y denotes year) when setting `-store.cache-lookups-older-than` and `-store.max-look-back-period`. #2454
* [ENHANCEMENT] Optimize index queries for matchers using "a|b|c"-type regex. #2446 #2475
* [ENHANCEMENT] Added per tenant metrics for queries and chunks and bytes read from chunk store: #2463
  * `cortex_chunk_store_fetched_chunks_total` and `cortex_chunk_store_fetched_chunk_bytes_total`
  * `cortex_query_frontend_queries_total` (per tenant queries counted by the frontend)
* [ENHANCEMENT] WAL: New metrics `cortex_ingester_wal_logged_bytes_total` and `cortex_ingester_checkpoint_logged_bytes_total` added to track total bytes logged to disk for WAL and checkpoints. #2497
* [ENHANCEMENT] Add de-duplicated chunks counter `cortex_chunk_store_deduped_chunks_total` which counts every chunk not sent to the store because it was already sent by another replica. #2485
* [ENHANCEMENT] Query-frontend now also logs the POST data of long queries. #2481
* [ENHANCEMENT] WAL: Ingester WAL records now have type header and the custom WAL records have been replaced by Prometheus TSDB's WAL records. Old records will not be supported from 1.3 onwards. Note: once this is deployed, you cannot downgrade without data loss. #2436
* [ENHANCEMENT] Redis Cache: Added `idle_timeout`, `wait_on_pool_exhaustion` and `max_conn_lifetime` options to redis cache configuration. #2550
* [ENHANCEMENT] WAL: the experimental tag has been removed on the WAL in ingesters. #2560
* [ENHANCEMENT] Use newer AWS API for paginated queries - removes 'Deprecated' message from logfiles. #2452
* [ENHANCEMENT] Experimental memberlist: Add retry with backoff on memberlist join other members. #2705
* [ENHANCEMENT] Experimental TSDB: when the store-gateway sharding is enabled, unhealthy store-gateway instances are automatically removed from the ring after 10 consecutive `-experimental.store-gateway.sharding-ring.heartbeat-timeout` periods. #2526
* [BUGFIX] Ruler: Ensure temporary rule files with special characters are properly mapped and cleaned up. #2506
* [BUGFIX] Ensure requests are properly routed to the prometheus api embedded in the query if `-server.path-prefix` is set. Fixes #2411. #2372
* [BUGFIX] Experimental TSDB: Fixed chunk data corruption when querying back series using the experimental blocks storage. #2400
* [BUGFIX] Cassandra Storage: Fix endpoint TLS host verification. #2109
* [BUGFIX] Experimental TSDB: Fixed response status code from `422` to `500` when an error occurs while iterating chunks with the experimental blocks storage. #2402
* [BUGFIX] Ring: Fixed a situation where upgrading from pre-1.0 cortex with a rolling strategy caused new 1.0 ingesters to lose their zone value in the ring until manually forced to re-register. #2404
* [BUGFIX] Distributor: `/all_user_stats` now show API and Rule Ingest Rate correctly. #2457
* [BUGFIX] Fixed `version`, `revision` and `branch` labels exported by the `cortex_build_info` metric. #2468
* [BUGFIX] QueryFrontend: fixed a situation where span context missed when downstream_url is used. #2539
* [BUGFIX] Querier: Fixed a situation where querier would crash because of an unresponsive frontend instance. #2569

## Cortex 1.0.1 / 2020-04-23

* [BUGFIX] Fix gaps when querying ingesters with replication factor = 3 and 2 ingesters in the cluster. #2503

## Cortex 1.0.0 / 2020-04-02

This is the first major release of Cortex. We made a lot of **breaking changes** in this release which have been detailed below. Please also see the stability guarantees we provide as part of a major release: https://cortexmetrics.io/docs/configuration/v1guarantees/

* [CHANGE] Remove the following deprecated flags: #2339
  - `-metrics.error-rate-query` (use `-metrics.write-throttle-query` instead).
  - `-store.cardinality-cache-size` (use `-store.index-cache-read.enable-fifocache` and `-store.index-cache-read.fifocache.size` instead).
  - `-store.cardinality-cache-validity` (use `-store.index-cache-read.enable-fifocache` and `-store.index-cache-read.fifocache.duration` instead).
  - `-distributor.limiter-reload-period` (flag unused)
  - `-ingester.claim-on-rollout` (flag unused)
  - `-ingester.normalise-tokens` (flag unused)
* [CHANGE] Renamed YAML file options to be more consistent. See [full config file changes below](#config-file-breaking-changes). #2273
* [CHANGE] AWS based autoscaling has been removed. You can only use metrics based autoscaling now. `-applicationautoscaling.url` has been removed. See https://cortexmetrics.io/docs/production/aws/#dynamodb-capacity-provisioning on how to migrate. #2328
* [CHANGE] Renamed the `memcache.write-back-goroutines` and `memcache.write-back-buffer` flags to `background.write-back-concurrency` and `background.write-back-buffer`. This affects the following flags: #2241
  - `-frontend.memcache.write-back-buffer` --> `-frontend.background.write-back-buffer`
  - `-frontend.memcache.write-back-goroutines` --> `-frontend.background.write-back-concurrency`
  - `-store.index-cache-read.memcache.write-back-buffer` --> `-store.index-cache-read.background.write-back-buffer`
  - `-store.index-cache-read.memcache.write-back-goroutines` --> `-store.index-cache-read.background.write-back-concurrency`
  - `-store.index-cache-write.memcache.write-back-buffer` --> `-store.index-cache-write.background.write-back-buffer`
  - `-store.index-cache-write.memcache.write-back-goroutines` --> `-store.index-cache-write.background.write-back-concurrency`
  - `-memcache.write-back-buffer` --> `-store.chunks-cache.background.write-back-buffer`. Note the next change log for the difference.
  - `-memcache.write-back-goroutines` --> `-store.chunks-cache.background.write-back-concurrency`. Note the next change log for the difference.

* [CHANGE] Renamed the chunk cache flags to have `store.chunks-cache.` as prefix. This means the following flags have been changed: #2241
  - `-cache.enable-fifocache` --> `-store.chunks-cache.cache.enable-fifocache`
  - `-default-validity` --> `-store.chunks-cache.default-validity`
  - `-fifocache.duration` --> `-store.chunks-cache.fifocache.duration`
  - `-fifocache.size` --> `-store.chunks-cache.fifocache.size`
  - `-memcache.write-back-buffer` --> `-store.chunks-cache.background.write-back-buffer`. Note the previous change log for the difference.
  - `-memcache.write-back-goroutines` --> `-store.chunks-cache.background.write-back-concurrency`. Note the previous change log for the difference.
  - `-memcached.batchsize` --> `-store.chunks-cache.memcached.batchsize`
  - `-memcached.consistent-hash` --> `-store.chunks-cache.memcached.consistent-hash`
  - `-memcached.expiration` --> `-store.chunks-cache.memcached.expiration`
  - `-memcached.hostname` --> `-store.chunks-cache.memcached.hostname`
  - `-memcached.max-idle-conns` --> `-store.chunks-cache.memcached.max-idle-conns`
  - `-memcached.parallelism` --> `-store.chunks-cache.memcached.parallelism`
  - `-memcached.service` --> `-store.chunks-cache.memcached.service`
  - `-memcached.timeout` --> `-store.chunks-cache.memcached.timeout`
  - `-memcached.update-interval` --> `-store.chunks-cache.memcached.update-interval`
  - `-redis.enable-tls` --> `-store.chunks-cache.redis.enable-tls`
  - `-redis.endpoint` --> `-store.chunks-cache.redis.endpoint`
  - `-redis.expiration` --> `-store.chunks-cache.redis.expiration`
  - `-redis.max-active-conns` --> `-store.chunks-cache.redis.max-active-conns`
  - `-redis.max-idle-conns` --> `-store.chunks-cache.redis.max-idle-conns`
  - `-redis.password` --> `-store.chunks-cache.redis.password`
  - `-redis.timeout` --> `-store.chunks-cache.redis.timeout`
* [CHANGE] Rename the `-store.chunk-cache-stubs` to `-store.chunks-cache.cache-stubs` to be more inline with above. #2241
* [CHANGE] Change prefix of flags `-dynamodb.periodic-table.*` to `-table-manager.index-table.*`. #2359
* [CHANGE] Change prefix of flags `-dynamodb.chunk-table.*` to `-table-manager.chunk-table.*`. #2359
* [CHANGE] Change the following flags: #2359
  - `-dynamodb.poll-interval` --> `-table-manager.poll-interval`
  - `-dynamodb.periodic-table.grace-period` --> `-table-manager.periodic-table.grace-period`
* [CHANGE] Renamed the following flags: #2273
  - `-dynamodb.chunk.gang.size` --> `-dynamodb.chunk-gang-size`
  - `-dynamodb.chunk.get.max.parallelism` --> `-dynamodb.chunk-get-max-parallelism`
* [CHANGE] Don't support mixed time units anymore for duration. For example, 168h5m0s doesn't work anymore, please use just one unit (s|m|h|d|w|y). #2252
* [CHANGE] Utilize separate protos for rule state and storage. Experimental ruler API will not be functional until the rollout is complete. #2226
* [CHANGE] Frontend worker in querier now starts after all Querier module dependencies are started. This fixes issue where frontend worker started to send queries to querier before it was ready to serve them (mostly visible when using experimental blocks storage). #2246
* [CHANGE] Lifecycler component now enters Failed state on errors, and doesn't exit the process. (Important if you're vendoring Cortex and use Lifecycler) #2251
* [CHANGE] `/ready` handler now returns 200 instead of 204. #2330
* [CHANGE] Better defaults for the following options: #2344
  - `-<prefix>.consul.consistent-reads`: Old default: `true`, new default: `false`. This reduces the load on Consul.
  - `-<prefix>.consul.watch-rate-limit`: Old default: 0, new default: 1. This rate limits the reads to 1 per second. Which is good enough for ring watches.
  - `-distributor.health-check-ingesters`: Old default: `false`, new default: `true`.
  - `-ingester.max-stale-chunk-idle`: Old default: 0, new default: 2m. This lets us expire series that we know are stale early.
  - `-ingester.spread-flushes`: Old default: false, new default: true. This allows to better de-duplicate data and use less space.
  - `-ingester.chunk-age-jitter`: Old default: 20mins, new default: 0. This is to enable the `-ingester.spread-flushes` to true.
  - `-<prefix>.memcached.batchsize`: Old default: 0, new default: 1024. This allows batching of requests and keeps the concurrent requests low.
  - `-<prefix>.memcached.consistent-hash`: Old default: false, new default: true. This allows for better cache hits when the memcaches are scaled up and down.
  - `-querier.batch-iterators`: Old default: false, new default: true.
  - `-querier.ingester-streaming`: Old default: false, new default: true.
* [CHANGE] Experimental TSDB: Added `-experimental.tsdb.bucket-store.postings-cache-compression-enabled` to enable postings compression when storing to cache. #2335
* [CHANGE] Experimental TSDB: Added `-compactor.deletion-delay`, which is time before a block marked for deletion is deleted from bucket. If not 0, blocks will be marked for deletion and compactor component will delete blocks marked for deletion from the bucket. If delete-delay is 0, blocks will be deleted straight away. Note that deleting blocks immediately can cause query failures, if store gateway / querier still has the block loaded, or compactor is ignoring the deletion because it's compacting the block at the same time. Default value is 48h. #2335
* [CHANGE] Experimental TSDB: Added `-experimental.tsdb.bucket-store.index-cache.postings-compression-enabled`, to set duration after which the blocks marked for deletion will be filtered out while fetching blocks used for querying. This option allows querier to ignore blocks that are marked for deletion with some delay. This ensures store can still serve blocks that are meant to be deleted but do not have a replacement yet. Default is 24h, half of the default value for `-compactor.deletion-delay`. #2335
* [CHANGE] Experimental TSDB: Added `-experimental.tsdb.bucket-store.index-cache.memcached.max-item-size` to control maximum size of item that is stored to memcached. Defaults to 1 MiB. #2335
* [FEATURE] Added experimental storage API to the ruler service that is enabled when the `-experimental.ruler.enable-api` is set to true #2269
  * `-ruler.storage.type` flag now allows `s3`,`gcs`, and `azure` values
  * `-ruler.storage.(s3|gcs|azure)` flags exist to allow the configuration of object clients set for rule storage
* [CHANGE] Renamed table manager metrics. #2307 #2359
  * `cortex_dynamo_sync_tables_seconds` -> `cortex_table_manager_sync_duration_seconds`
  * `cortex_dynamo_table_capacity_units` -> `cortex_table_capacity_units`
* [FEATURE] Flusher target to flush the WAL. #2075
  * `-flusher.wal-dir` for the WAL directory to recover from.
  * `-flusher.concurrent-flushes` for number of concurrent flushes.
  * `-flusher.flush-op-timeout` is duration after which a flush should timeout.
* [FEATURE] Ingesters can now have an optional availability zone set, to ensure metric replication is distributed across zones. This is set via the `-ingester.availability-zone` flag or the `availability_zone` field in the config file. #2317
* [ENHANCEMENT] Better re-use of connections to DynamoDB and S3. #2268
* [ENHANCEMENT] Reduce number of goroutines used while executing a single index query. #2280
* [ENHANCEMENT] Experimental TSDB: Add support for local `filesystem` backend. #2245
* [ENHANCEMENT] Experimental TSDB: Added memcached support for the TSDB index cache. #2290
* [ENHANCEMENT] Experimental TSDB: Removed gRPC server to communicate between querier and BucketStore. #2324
* [ENHANCEMENT] Allow 1w (where w denotes week) and 1y (where y denotes year) when setting table period and retention. #2252
* [ENHANCEMENT] Added FIFO cache metrics for current number of entries and memory usage. #2270
* [ENHANCEMENT] Output all config fields to /config API, including those with empty value. #2209
* [ENHANCEMENT] Add "missing_metric_name" and "metric_name_invalid" reasons to cortex_discarded_samples_total metric. #2346
* [ENHANCEMENT] Experimental TSDB: sample ingestion errors are now reported via existing `cortex_discarded_samples_total` metric. #2370
* [BUGFIX] Ensure user state metrics are updated if a transfer fails. #2338
* [BUGFIX] Fixed etcd client keepalive settings. #2278
* [BUGFIX] Register the metrics of the WAL. #2295
* [BUXFIX] Experimental TSDB: fixed error handling when ingesting out of bound samples. #2342

### Known issues

- This experimental blocks storage in Cortex `1.0.0` has a bug which may lead to the error `cannot iterate chunk for series` when running queries. This bug has been fixed in #2400. If you're running the experimental blocks storage, please build Cortex from `master`.

### Config file breaking changes

In this section you can find a config file diff showing the breaking changes introduced in Cortex. You can also find the [full configuration file reference doc](https://cortexmetrics.io/docs/configuration/configuration-file/) in the website.

```diff
### ingester_config

 # Period with which to attempt to flush chunks.
 # CLI flag: -ingester.flush-period
-[flushcheckperiod: <duration> | default = 1m0s]
+[flush_period: <duration> | default = 1m0s]

 # Period chunks will remain in memory after flushing.
 # CLI flag: -ingester.retain-period
-[retainperiod: <duration> | default = 5m0s]
+[retain_period: <duration> | default = 5m0s]

 # Maximum chunk idle time before flushing.
 # CLI flag: -ingester.max-chunk-idle
-[maxchunkidle: <duration> | default = 5m0s]
+[max_chunk_idle_time: <duration> | default = 5m0s]

 # Maximum chunk idle time for chunks terminating in stale markers before
 # flushing. 0 disables it and a stale series is not flushed until the
 # max-chunk-idle timeout is reached.
 # CLI flag: -ingester.max-stale-chunk-idle
-[maxstalechunkidle: <duration> | default = 0s]
+[max_stale_chunk_idle_time: <duration> | default = 2m0s]

 # Timeout for individual flush operations.
 # CLI flag: -ingester.flush-op-timeout
-[flushoptimeout: <duration> | default = 1m0s]
+[flush_op_timeout: <duration> | default = 1m0s]

 # Maximum chunk age before flushing.
 # CLI flag: -ingester.max-chunk-age
-[maxchunkage: <duration> | default = 12h0m0s]
+[max_chunk_age: <duration> | default = 12h0m0s]

-# Range of time to subtract from MaxChunkAge to spread out flushes
+# Range of time to subtract from -ingester.max-chunk-age to spread out flushes
 # CLI flag: -ingester.chunk-age-jitter
-[chunkagejitter: <duration> | default = 20m0s]
+[chunk_age_jitter: <duration> | default = 0]

 # Number of concurrent goroutines flushing to dynamodb.
 # CLI flag: -ingester.concurrent-flushes
-[concurrentflushes: <int> | default = 50]
+[concurrent_flushes: <int> | default = 50]

-# If true, spread series flushes across the whole period of MaxChunkAge
+# If true, spread series flushes across the whole period of
+# -ingester.max-chunk-age.
 # CLI flag: -ingester.spread-flushes
-[spreadflushes: <boolean> | default = false]
+[spread_flushes: <boolean> | default = true]

 # Period with which to update the per-user ingestion rates.
 # CLI flag: -ingester.rate-update-period
-[rateupdateperiod: <duration> | default = 15s]
+[rate_update_period: <duration> | default = 15s]


### querier_config

 # The maximum number of concurrent queries.
 # CLI flag: -querier.max-concurrent
-[maxconcurrent: <int> | default = 20]
+[max_concurrent: <int> | default = 20]

 # Use batch iterators to execute query, as opposed to fully materialising the
 # series in memory.  Takes precedent over the -querier.iterators flag.
 # CLI flag: -querier.batch-iterators
-[batchiterators: <boolean> | default = false]
+[batch_iterators: <boolean> | default = true]

 # Use streaming RPCs to query ingester.
 # CLI flag: -querier.ingester-streaming
-[ingesterstreaming: <boolean> | default = false]
+[ingester_streaming: <boolean> | default = true]

 # Maximum number of samples a single query can load into memory.
 # CLI flag: -querier.max-samples
-[maxsamples: <int> | default = 50000000]
+[max_samples: <int> | default = 50000000]

 # The default evaluation interval or step size for subqueries.
 # CLI flag: -querier.default-evaluation-interval
-[defaultevaluationinterval: <duration> | default = 1m0s]
+[default_evaluation_interval: <duration> | default = 1m0s]

### query_frontend_config

 # URL of downstream Prometheus.
 # CLI flag: -frontend.downstream-url
-[downstream: <string> | default = ""]
+[downstream_url: <string> | default = ""]


### ruler_config

 # URL of alerts return path.
 # CLI flag: -ruler.external.url
-[externalurl: <url> | default = ]
+[external_url: <url> | default = ]

 # How frequently to evaluate rules
 # CLI flag: -ruler.evaluation-interval
-[evaluationinterval: <duration> | default = 1m0s]
+[evaluation_interval: <duration> | default = 1m0s]

 # How frequently to poll for rule changes
 # CLI flag: -ruler.poll-interval
-[pollinterval: <duration> | default = 1m0s]
+[poll_interval: <duration> | default = 1m0s]

-storeconfig:
+storage:

 # file path to store temporary rule files for the prometheus rule managers
 # CLI flag: -ruler.rule-path
-[rulepath: <string> | default = "/rules"]
+[rule_path: <string> | default = "/rules"]

 # URL of the Alertmanager to send notifications to.
 # CLI flag: -ruler.alertmanager-url
-[alertmanagerurl: <url> | default = ]
+[alertmanager_url: <url> | default = ]

 # Use DNS SRV records to discover alertmanager hosts.
 # CLI flag: -ruler.alertmanager-discovery
-[alertmanagerdiscovery: <boolean> | default = false]
+[enable_alertmanager_discovery: <boolean> | default = false]

 # How long to wait between refreshing alertmanager hosts.
 # CLI flag: -ruler.alertmanager-refresh-interval
-[alertmanagerrefreshinterval: <duration> | default = 1m0s]
+[alertmanager_refresh_interval: <duration> | default = 1m0s]

 # If enabled requests to alertmanager will utilize the V2 API.
 # CLI flag: -ruler.alertmanager-use-v2
-[alertmanangerenablev2api: <boolean> | default = false]
+[enable_alertmanager_v2: <boolean> | default = false]

 # Capacity of the queue for notifications to be sent to the Alertmanager.
 # CLI flag: -ruler.notification-queue-capacity
-[notificationqueuecapacity: <int> | default = 10000]
+[notification_queue_capacity: <int> | default = 10000]

 # HTTP timeout duration when sending notifications to the Alertmanager.
 # CLI flag: -ruler.notification-timeout
-[notificationtimeout: <duration> | default = 10s]
+[notification_timeout: <duration> | default = 10s]

 # Distribute rule evaluation using ring backend
 # CLI flag: -ruler.enable-sharding
-[enablesharding: <boolean> | default = false]
+[enable_sharding: <boolean> | default = false]

 # Time to spend searching for a pending ruler when shutting down.
 # CLI flag: -ruler.search-pending-for
-[searchpendingfor: <duration> | default = 5m0s]
+[search_pending_for: <duration> | default = 5m0s]

 # Period with which to attempt to flush rule groups.
 # CLI flag: -ruler.flush-period
-[flushcheckperiod: <duration> | default = 1m0s]
+[flush_period: <duration> | default = 1m0s]

### alertmanager_config

 # Base path for data storage.
 # CLI flag: -alertmanager.storage.path
-[datadir: <string> | default = "data/"]
+[data_dir: <string> | default = "data/"]

 # will be used to prefix all HTTP endpoints served by Alertmanager. If omitted,
 # relevant URL components will be derived automatically.
 # CLI flag: -alertmanager.web.external-url
-[externalurl: <url> | default = ]
+[external_url: <url> | default = ]

 # How frequently to poll Cortex configs
 # CLI flag: -alertmanager.configs.poll-interval
-[pollinterval: <duration> | default = 15s]
+[poll_interval: <duration> | default = 15s]

 # Listen address for cluster.
 # CLI flag: -cluster.listen-address
-[clusterbindaddr: <string> | default = "0.0.0.0:9094"]
+[cluster_bind_address: <string> | default = "0.0.0.0:9094"]

 # Explicit address to advertise in cluster.
 # CLI flag: -cluster.advertise-address
-[clusteradvertiseaddr: <string> | default = ""]
+[cluster_advertise_address: <string> | default = ""]

 # Time to wait between peers to send notifications.
 # CLI flag: -cluster.peer-timeout
-[peertimeout: <duration> | default = 15s]
+[peer_timeout: <duration> | default = 15s]

 # Filename of fallback config to use if none specified for instance.
 # CLI flag: -alertmanager.configs.fallback
-[fallbackconfigfile: <string> | default = ""]
+[fallback_config_file: <string> | default = ""]

 # Root of URL to generate if config is http://internal.monitor
 # CLI flag: -alertmanager.configs.auto-webhook-root
-[autowebhookroot: <string> | default = ""]
+[auto_webhook_root: <string> | default = ""]

### table_manager_config

-store:
+storage:

-# How frequently to poll DynamoDB to learn our capacity.
-# CLI flag: -dynamodb.poll-interval
-[dynamodb_poll_interval: <duration> | default = 2m0s]
+# How frequently to poll backend to learn our capacity.
+# CLI flag: -table-manager.poll-interval
+[poll_interval: <duration> | default = 2m0s]

-# DynamoDB periodic tables grace period (duration which table will be
-# created/deleted before/after it's needed).
-# CLI flag: -dynamodb.periodic-table.grace-period
+# Periodic tables grace period (duration which table will be created/deleted
+# before/after it's needed).
+# CLI flag: -table-manager.periodic-table.grace-period
 [creation_grace_period: <duration> | default = 10m0s]

 index_tables_provisioning:
   # Enables on demand throughput provisioning for the storage provider (if
-  # supported). Applies only to tables which are not autoscaled
-  # CLI flag: -dynamodb.periodic-table.enable-ondemand-throughput-mode
-  [provisioned_throughput_on_demand_mode: <boolean> | default = false]
+  # supported). Applies only to tables which are not autoscaled. Supported by
+  # DynamoDB
+  # CLI flag: -table-manager.index-table.enable-ondemand-throughput-mode
+  [enable_ondemand_throughput_mode: <boolean> | default = false]


   # Enables on demand throughput provisioning for the storage provider (if
-  # supported). Applies only to tables which are not autoscaled
-  # CLI flag: -dynamodb.periodic-table.inactive-enable-ondemand-throughput-mode
-  [inactive_throughput_on_demand_mode: <boolean> | default = false]
+  # supported). Applies only to tables which are not autoscaled. Supported by
+  # DynamoDB
+  # CLI flag: -table-manager.index-table.inactive-enable-ondemand-throughput-mode
+  [enable_inactive_throughput_on_demand_mode: <boolean> | default = false]


 chunk_tables_provisioning:
   # Enables on demand throughput provisioning for the storage provider (if
-  # supported). Applies only to tables which are not autoscaled
-  # CLI flag: -dynamodb.chunk-table.enable-ondemand-throughput-mode
-  [provisioned_throughput_on_demand_mode: <boolean> | default = false]
+  # supported). Applies only to tables which are not autoscaled. Supported by
+  # DynamoDB
+  # CLI flag: -table-manager.chunk-table.enable-ondemand-throughput-mode
+  [enable_ondemand_throughput_mode: <boolean> | default = false]

### storage_config

 aws:
-  dynamodbconfig:
+  dynamodb:
     # DynamoDB endpoint URL with escaped Key and Secret encoded. If only region
     # is specified as a host, proper endpoint will be deduced. Use
     # inmemory:///<table-name> to use a mock in-memory implementation.
     # CLI flag: -dynamodb.url
-    [dynamodb: <url> | default = ]
+    [dynamodb_url: <url> | default = ]

     # DynamoDB table management requests per second limit.
     # CLI flag: -dynamodb.api-limit
-    [apilimit: <float> | default = 2]
+    [api_limit: <float> | default = 2]

     # DynamoDB rate cap to back off when throttled.
     # CLI flag: -dynamodb.throttle-limit
-    [throttlelimit: <float> | default = 10]
+    [throttle_limit: <float> | default = 10]
-
-    # ApplicationAutoscaling endpoint URL with escaped Key and Secret encoded.
-    # CLI flag: -applicationautoscaling.url
-    [applicationautoscaling: <url> | default = ]


       # Queue length above which we will scale up capacity
       # CLI flag: -metrics.target-queue-length
-      [targetqueuelen: <int> | default = 100000]
+      [target_queue_length: <int> | default = 100000]

       # Scale up capacity by this multiple
       # CLI flag: -metrics.scale-up-factor
-      [scaleupfactor: <float> | default = 1.3]
+      [scale_up_factor: <float> | default = 1.3]

       # Ignore throttling below this level (rate per second)
       # CLI flag: -metrics.ignore-throttle-below
-      [minthrottling: <float> | default = 1]
+      [ignore_throttle_below: <float> | default = 1]

       # query to fetch ingester queue length
       # CLI flag: -metrics.queue-length-query
-      [queuelengthquery: <string> | default = "sum(avg_over_time(cortex_ingester_flush_queue_length{job=\"cortex/ingester\"}[2m]))"]
+      [queue_length_query: <string> | default = "sum(avg_over_time(cortex_ingester_flush_queue_length{job=\"cortex/ingester\"}[2m]))"]

       # query to fetch throttle rates per table
       # CLI flag: -metrics.write-throttle-query
-      [throttlequery: <string> | default = "sum(rate(cortex_dynamo_throttled_total{operation=\"DynamoDB.BatchWriteItem\"}[1m])) by (table) > 0"]
+      [write_throttle_query: <string> | default = "sum(rate(cortex_dynamo_throttled_total{operation=\"DynamoDB.BatchWriteItem\"}[1m])) by (table) > 0"]

       # query to fetch write capacity usage per table
       # CLI flag: -metrics.usage-query
-      [usagequery: <string> | default = "sum(rate(cortex_dynamo_consumed_capacity_total{operation=\"DynamoDB.BatchWriteItem\"}[15m])) by (table) > 0"]
+      [write_usage_query: <string> | default = "sum(rate(cortex_dynamo_consumed_capacity_total{operation=\"DynamoDB.BatchWriteItem\"}[15m])) by (table) > 0"]

       # query to fetch read capacity usage per table
       # CLI flag: -metrics.read-usage-query
-      [readusagequery: <string> | default = "sum(rate(cortex_dynamo_consumed_capacity_total{operation=\"DynamoDB.QueryPages\"}[1h])) by (table) > 0"]
+      [read_usage_query: <string> | default = "sum(rate(cortex_dynamo_consumed_capacity_total{operation=\"DynamoDB.QueryPages\"}[1h])) by (table) > 0"]

       # query to fetch read errors per table
       # CLI flag: -metrics.read-error-query
-      [readerrorquery: <string> | default = "sum(increase(cortex_dynamo_failures_total{operation=\"DynamoDB.QueryPages\",error=\"ProvisionedThroughputExceededException\"}[1m])) by (table) > 0"]
+      [read_error_query: <string> | default = "sum(increase(cortex_dynamo_failures_total{operation=\"DynamoDB.QueryPages\",error=\"ProvisionedThroughputExceededException\"}[1m])) by (table) > 0"]

     # Number of chunks to group together to parallelise fetches (zero to
     # disable)
-    # CLI flag: -dynamodb.chunk.gang.size
-    [chunkgangsize: <int> | default = 10]
+    # CLI flag: -dynamodb.chunk-gang-size
+    [chunk_gang_size: <int> | default = 10]

     # Max number of chunk-get operations to start in parallel
-    # CLI flag: -dynamodb.chunk.get.max.parallelism
-    [chunkgetmaxparallelism: <int> | default = 32]
+    # CLI flag: -dynamodb.chunk.get-max-parallelism
+    [chunk_get_max_parallelism: <int> | default = 32]

     backoff_config:
       # Minimum delay when backing off.
       # CLI flag: -bigtable.backoff-min-period
-      [minbackoff: <duration> | default = 100ms]
+      [min_period: <duration> | default = 100ms]

       # Maximum delay when backing off.
       # CLI flag: -bigtable.backoff-max-period
-      [maxbackoff: <duration> | default = 10s]
+      [max_period: <duration> | default = 10s]

       # Number of times to backoff and retry before failing.
       # CLI flag: -bigtable.backoff-retries
-      [maxretries: <int> | default = 10]
+      [max_retries: <int> | default = 10]

   # If enabled, once a tables info is fetched, it is cached.
   # CLI flag: -bigtable.table-cache.enabled
-  [tablecacheenabled: <boolean> | default = true]
+  [table_cache_enabled: <boolean> | default = true]

   # Duration to cache tables before checking again.
   # CLI flag: -bigtable.table-cache.expiration
-  [tablecacheexpiration: <duration> | default = 30m0s]
+  [table_cache_expiration: <duration> | default = 30m0s]

 # Cache validity for active index entries. Should be no higher than
 # -ingester.max-chunk-idle.
 # CLI flag: -store.index-cache-validity
-[indexcachevalidity: <duration> | default = 5m0s]
+[index_cache_validity: <duration> | default = 5m0s]

### ingester_client_config

 grpc_client_config:
   backoff_config:
     # Minimum delay when backing off.
     # CLI flag: -ingester.client.backoff-min-period
-    [minbackoff: <duration> | default = 100ms]
+    [min_period: <duration> | default = 100ms]

     # Maximum delay when backing off.
     # CLI flag: -ingester.client.backoff-max-period
-    [maxbackoff: <duration> | default = 10s]
+    [max_period: <duration> | default = 10s]

     # Number of times to backoff and retry before failing.
     # CLI flag: -ingester.client.backoff-retries
-    [maxretries: <int> | default = 10]
+    [max_retries: <int> | default = 10]

### frontend_worker_config

-# Address of query frontend service.
+# Address of query frontend service, in host:port format.
 # CLI flag: -querier.frontend-address
-[address: <string> | default = ""]
+[frontend_address: <string> | default = ""]

 # How often to query DNS.
 # CLI flag: -querier.dns-lookup-period
-[dnslookupduration: <duration> | default = 10s]
+[dns_lookup_duration: <duration> | default = 10s]

 grpc_client_config:
   backoff_config:
     # Minimum delay when backing off.
     # CLI flag: -querier.frontend-client.backoff-min-period
-    [minbackoff: <duration> | default = 100ms]
+    [min_period: <duration> | default = 100ms]

     # Maximum delay when backing off.
     # CLI flag: -querier.frontend-client.backoff-max-period
-    [maxbackoff: <duration> | default = 10s]
+    [max_period: <duration> | default = 10s]

     # Number of times to backoff and retry before failing.
     # CLI flag: -querier.frontend-client.backoff-retries
-    [maxretries: <int> | default = 10]
+    [max_retries: <int> | default = 10]

### consul_config

 # ACL Token used to interact with Consul.
-# CLI flag: -<prefix>.consul.acltoken
-[acltoken: <string> | default = ""]
+# CLI flag: -<prefix>.consul.acl-token
+[acl_token: <string> | default = ""]

 # HTTP timeout when talking to Consul
 # CLI flag: -<prefix>.consul.client-timeout
-[httpclienttimeout: <duration> | default = 20s]
+[http_client_timeout: <duration> | default = 20s]

 # Enable consistent reads to Consul.
 # CLI flag: -<prefix>.consul.consistent-reads
-[consistentreads: <boolean> | default = true]
+[consistent_reads: <boolean> | default = false]

 # Rate limit when watching key or prefix in Consul, in requests per second. 0
 # disables the rate limit.
 # CLI flag: -<prefix>.consul.watch-rate-limit
-[watchkeyratelimit: <float> | default = 0]
+[watch_rate_limit: <float> | default = 1]

 # Burst size used in rate limit. Values less than 1 are treated as 1.
 # CLI flag: -<prefix>.consul.watch-burst-size
-[watchkeyburstsize: <int> | default = 1]
+[watch_burst_size: <int> | default = 1]


### configstore_config
 # URL of configs API server.
 # CLI flag: -<prefix>.configs.url
-[configsapiurl: <url> | default = ]
+[configs_api_url: <url> | default = ]

 # Timeout for requests to Weave Cloud configs service.
 # CLI flag: -<prefix>.configs.client-timeout
-[clienttimeout: <duration> | default = 5s]
+[client_timeout: <duration> | default = 5s]
```

## Cortex 0.7.0 / 2020-03-16

Cortex `0.7.0` is a major step forward the upcoming `1.0` release. In this release, we've got 164 contributions from 26 authors. Thanks to all contributors! ❤️

Please be aware that Cortex `0.7.0` introduces some **breaking changes**. You're encouraged to read all the `[CHANGE]` entries below before upgrading your Cortex cluster. In particular:

- Cleaned up some configuration options in preparation for the Cortex `1.0.0` release (see also the [annotated config file breaking changes](#annotated-config-file-breaking-changes) below):
  - Removed CLI flags support to configure the schema (see [how to migrate from flags to schema file](https://cortexmetrics.io/docs/configuration/schema-configuration/#migrating-from-flags-to-schema-file))
  - Renamed CLI flag `-config-yaml` to `-schema-config-file`
  - Removed CLI flag `-store.min-chunk-age` in favor of `-querier.query-store-after`. The corresponding YAML config option `ingestermaxquerylookback` has been renamed to [`query_ingesters_within`](https://cortexmetrics.io/docs/configuration/configuration-file/#querier-config)
  - Deprecated CLI flag `-frontend.cache-split-interval` in favor of `-querier.split-queries-by-interval`
  - Renamed the YAML config option `defaul_validity` to `default_validity`
  - Removed the YAML config option `config_store` (in the [`alertmanager YAML config`](https://cortexmetrics.io/docs/configuration/configuration-file/#alertmanager-config)) in favor of `store`
  - Removed the YAML config root block `configdb` in favor of [`configs`](https://cortexmetrics.io/docs/configuration/configuration-file/#configs-config). This change is also reflected in the following CLI flags renaming:
      * `-database.*` -> `-configs.database.*`
      * `-database.migrations` -> `-configs.database.migrations-dir`
  - Removed the fluentd-based billing infrastructure including the CLI flags:
      * `-distributor.enable-billing`
      * `-billing.max-buffered-events`
      * `-billing.retry-delay`
      * `-billing.ingester`
- Removed support for using denormalised tokens in the ring. Before upgrading, make sure your Cortex cluster is already running `v0.6.0` or an earlier version with `-ingester.normalise-tokens=true`

### Full changelog

* [CHANGE] Removed support for flags to configure schema. Further, the flag for specifying the config file (`-config-yaml`) has been deprecated. Please use `-schema-config-file`. See the [Schema Configuration documentation](https://cortexmetrics.io/docs/configuration/schema-configuration/) for more details on how to configure the schema using the YAML file. #2221
* [CHANGE] In the config file, the root level `config_store` config option has been moved to `alertmanager` > `store` > `configdb`. #2125
* [CHANGE] Removed unnecessary `frontend.cache-split-interval` in favor of `querier.split-queries-by-interval` both to reduce configuration complexity and guarantee alignment of these two configs. Starting from now, `-querier.cache-results` may only be enabled in conjunction with `-querier.split-queries-by-interval` (previously the cache interval default was `24h` so if you want to preserve the same behaviour you should set `-querier.split-queries-by-interval=24h`). #2040
* [CHANGE] Renamed Configs configuration options. #2187
  * configuration options
    * `-database.*` -> `-configs.database.*`
    * `-database.migrations` -> `-configs.database.migrations-dir`
  * config file
    * `configdb.uri:` -> `configs.database.uri:`
    * `configdb.migrationsdir:` -> `configs.database.migrations_dir:`
    * `configdb.passwordfile:` -> `configs.database.password_file:`
* [CHANGE] Moved `-store.min-chunk-age` to the Querier config as `-querier.query-store-after`, allowing the store to be skipped during query time if the metrics wouldn't be found. The YAML config option `ingestermaxquerylookback` has been renamed to `query_ingesters_within` to match its CLI flag. #1893
* [CHANGE] Renamed the cache configuration setting `defaul_validity` to `default_validity`. #2140
* [CHANGE] Remove fluentd-based billing infrastructure and flags such as `-distributor.enable-billing`. #1491
* [CHANGE] Removed remaining support for using denormalised tokens in the ring. If you're still running ingesters with denormalised tokens (Cortex 0.4 or earlier, with `-ingester.normalise-tokens=false`), such ingesters will now be completely invisible to distributors and need to be either switched to Cortex 0.6.0 or later, or be configured to use normalised tokens. #2034
* [CHANGE] The frontend http server will now send 502 in case of deadline exceeded and 499 if the user requested cancellation. #2156
* [CHANGE] We now enforce queries to be up to `-querier.max-query-into-future` into the future (defaults to 10m). #1929
  * `-store.min-chunk-age` has been removed
  * `-querier.query-store-after` has been added in it's place.
* [CHANGE] Removed unused `/validate_expr endpoint`. #2152
* [CHANGE] Updated Prometheus dependency to v2.16.0. This Prometheus version uses Active Query Tracker to limit concurrent queries. In order to keep `-querier.max-concurrent` working, Active Query Tracker is enabled by default, and is configured to store its data to `active-query-tracker` directory (relative to current directory when Cortex started). This can be changed by using `-querier.active-query-tracker-dir` option. Purpose of Active Query Tracker is to log queries that were running when Cortex crashes. This logging happens on next Cortex start. #2088
* [CHANGE] Default to BigChunk encoding; may result in slightly higher disk usage if many timeseries have a constant value, but should generally result in fewer, bigger chunks. #2207
* [CHANGE] WAL replays are now done while the rest of Cortex is starting, and more specifically, when HTTP server is running. This makes it possible to scrape metrics during WAL replays. Applies to both chunks and experimental blocks storage. #2222
* [CHANGE] Cortex now has `/ready` probe for all services, not just ingester and querier as before. In single-binary mode, /ready reports 204 only if all components are running properly. #2166
* [CHANGE] If you are vendoring Cortex and use its components in your project, be aware that many Cortex components no longer start automatically when they are created. You may want to review PR and attached document. #2166
* [CHANGE] Experimental TSDB: the querier in-memory index cache used by the experimental blocks storage shifted from per-tenant to per-querier. The `-experimental.tsdb.bucket-store.index-cache-size-bytes` now configures the per-querier index cache max size instead of a per-tenant cache and its default has been increased to 1GB. #2189
* [CHANGE] Experimental TSDB: TSDB head compaction interval and concurrency is now configurable (defaults to 1 min interval and 5 concurrent head compactions). New options: `-experimental.tsdb.head-compaction-interval` and `-experimental.tsdb.head-compaction-concurrency`. #2172
* [CHANGE] Experimental TSDB: switched the blocks storage index header to the binary format. This change is expected to have no visible impact, except lower startup times and memory usage in the queriers. It's possible to switch back to the old JSON format via the flag `-experimental.tsdb.bucket-store.binary-index-header-enabled=false`. #2223
* [CHANGE] Experimental Memberlist KV store can now be used in single-binary Cortex. Attempts to use it previously would fail with panic. This change also breaks existing binary protocol used to exchange gossip messages, so this version will not be able to understand gossiped Ring when used in combination with the previous version of Cortex. Easiest way to upgrade is to shutdown old Cortex installation, and restart it with new version. Incremental rollout works too, but with reduced functionality until all components run the same version. #2016
* [FEATURE] Added a read-only local alertmanager config store using files named corresponding to their tenant id. #2125
* [FEATURE] Added flag `-experimental.ruler.enable-api` to enable the ruler api which implements the Prometheus API `/api/v1/rules` and `/api/v1/alerts` endpoints under the configured `-http.prefix`. #1999
* [FEATURE] Added sharding support to compactor when using the experimental TSDB blocks storage. #2113
* [FEATURE] Added ability to override YAML config file settings using environment variables. #2147
  * `-config.expand-env`
* [FEATURE] Added flags to disable Alertmanager notifications methods. #2187
  * `-configs.notifications.disable-email`
  * `-configs.notifications.disable-webhook`
* [FEATURE] Add /config HTTP endpoint which exposes the current Cortex configuration as YAML. #2165
* [FEATURE] Allow Prometheus remote write directly to ingesters. #1491
* [FEATURE] Introduced new standalone service `query-tee` that can be used for testing purposes to send the same Prometheus query to multiple backends (ie. two Cortex clusters ingesting the same metrics) and compare the performances. #2203
* [FEATURE] Fan out parallelizable queries to backend queriers concurrently. #1878
  * `querier.parallelise-shardable-queries` (bool)
  * Requires a shard-compatible schema (v10+)
  * This causes the number of traces to increase accordingly.
  * The query-frontend now requires a schema config to determine how/when to shard queries, either from a file or from flags (i.e. by the `config-yaml` CLI flag). This is the same schema config the queriers consume. The schema is only required to use this option.
  * It's also advised to increase downstream concurrency controls as well:
    * `querier.max-outstanding-requests-per-tenant`
    * `querier.max-query-parallelism`
    * `querier.max-concurrent`
    * `server.grpc-max-concurrent-streams` (for both query-frontends and queriers)
* [FEATURE] Added user sub rings to distribute users to a subset of ingesters. #1947
  * `-experimental.distributor.user-subring-size`
* [FEATURE] Add flag `-experimental.tsdb.stripe-size` to expose TSDB stripe size option. #2185
* [FEATURE] Experimental Delete Series: Added support for Deleting Series with Prometheus style API. Needs to be enabled first by setting `-purger.enable` to `true`. Deletion only supported when using `boltdb` and `filesystem` as index and object store respectively. Support for other stores to follow in separate PRs #2103
* [ENHANCEMENT] Alertmanager: Expose Per-tenant alertmanager metrics #2124
* [ENHANCEMENT] Add `status` label to `cortex_alertmanager_configs` metric to gauge the number of valid and invalid configs. #2125
* [ENHANCEMENT] Cassandra Authentication: added the `custom_authenticators` config option that allows users to authenticate with cassandra clusters using password authenticators that are not approved by default in [gocql](https://github.com/gocql/gocql/blob/81b8263d9fe526782a588ef94d3fa5c6148e5d67/conn.go#L27) #2093
* [ENHANCEMENT] Cassandra Storage: added `max_retries`, `retry_min_backoff` and `retry_max_backoff` configuration options to enable retrying recoverable errors. #2054
* [ENHANCEMENT] Allow to configure HTTP and gRPC server listen address, maximum number of simultaneous connections and connection keepalive settings.
  * `-server.http-listen-address`
  * `-server.http-conn-limit`
  * `-server.grpc-listen-address`
  * `-server.grpc-conn-limit`
  * `-server.grpc.keepalive.max-connection-idle`
  * `-server.grpc.keepalive.max-connection-age`
  * `-server.grpc.keepalive.max-connection-age-grace`
  * `-server.grpc.keepalive.time`
  * `-server.grpc.keepalive.timeout`
* [ENHANCEMENT] PostgreSQL: Bump up `github.com/lib/pq` from `v1.0.0` to `v1.3.0` to support PostgreSQL SCRAM-SHA-256 authentication. #2097
* [ENHANCEMENT] Cassandra Storage: User no longer need `CREATE` privilege on `<all keyspaces>` if given keyspace exists. #2032
* [ENHANCEMENT] Cassandra Storage: added `password_file` configuration options to enable reading Cassandra password from file. #2096
* [ENHANCEMENT] Configs API: Allow GET/POST configs in YAML format. #2181
* [ENHANCEMENT] Background cache writes are batched to improve parallelism and observability. #2135
* [ENHANCEMENT] Add automatic repair for checkpoint and WAL. #2105
* [ENHANCEMENT] Support `lastEvaluation` and `evaluationTime` in `/api/v1/rules` endpoints and make order of groups stable. #2196
* [ENHANCEMENT] Skip expired requests in query-frontend scheduling. #2082
* [ENHANCEMENT] Add ability to configure gRPC keepalive settings. #2066
* [ENHANCEMENT] Experimental TSDB: Export TSDB Syncer metrics from Compactor component, they are prefixed with `cortex_compactor_`. #2023
* [ENHANCEMENT] Experimental TSDB: Added dedicated flag `-experimental.tsdb.bucket-store.tenant-sync-concurrency` to configure the maximum number of concurrent tenants for which blocks are synched. #2026
* [ENHANCEMENT] Experimental TSDB: Expose metrics for objstore operations (prefixed with `cortex_<component>_thanos_objstore_`, component being one of `ingester`, `querier` and `compactor`). #2027
* [ENHANCEMENT] Experimental TSDB: Added support for Azure Storage to be used for block storage, in addition to S3 and GCS. #2083
* [ENHANCEMENT] Experimental TSDB: Reduced memory allocations in the ingesters when using the experimental blocks storage. #2057
* [ENHANCEMENT] Experimental Memberlist KV: expose `-memberlist.gossip-to-dead-nodes-time` and `-memberlist.dead-node-reclaim-time` options to control how memberlist library handles dead nodes and name reuse. #2131
* [BUGFIX] Alertmanager: fixed panic upon applying a new config, caused by duplicate metrics registration in the `NewPipelineBuilder` function. #211
* [BUGFIX] Azure Blob ChunkStore: Fixed issue causing `invalid chunk checksum` errors. #2074
* [BUGFIX] The gauge `cortex_overrides_last_reload_successful` is now only exported by components that use a `RuntimeConfigManager`. Previously, for components that do not initialize a `RuntimeConfigManager` (such as the compactor) the gauge was initialized with 0 (indicating error state) and then never updated, resulting in a false-negative permanent error state. #2092
* [BUGFIX] Fixed WAL metric names, added the `cortex_` prefix.
* [BUGFIX] Restored histogram `cortex_configs_request_duration_seconds` #2138
* [BUGFIX] Fix wrong syntax for `url` in config-file-reference. #2148
* [BUGFIX] Fixed some 5xx status code returned by the query-frontend when they should actually be 4xx. #2122
* [BUGFIX] Fixed leaked goroutines in the querier. #2070
* [BUGFIX] Experimental TSDB: fixed `/all_user_stats` and `/api/prom/user_stats` endpoints when using the experimental TSDB blocks storage. #2042
* [BUGFIX] Experimental TSDB: fixed ruler to correctly work with the experimental TSDB blocks storage. #2101

### Changes to denormalised tokens in the ring

Cortex 0.4.0 is the last version that can *write* denormalised tokens. Cortex 0.5.0 and above always write normalised tokens.

Cortex 0.6.0 is the last version that can *read* denormalised tokens. Starting with Cortex 0.7.0 only normalised tokens are supported, and ingesters writing denormalised tokens to the ring (running Cortex 0.4.0 or earlier with `-ingester.normalise-tokens=false`) are ignored by distributors. Such ingesters should either switch to using normalised tokens, or be upgraded to Cortex 0.5.0 or later.

### Known issues

- The gRPC streaming for ingesters doesn't work when using the experimental TSDB blocks storage. Please do not enable `-querier.ingester-streaming` if you're using the TSDB blocks storage. If you want to enable it, you can build Cortex from `master` given the issue has been fixed after Cortex `0.7` branch has been cut and the fix wasn't included in the `0.7` because related to an experimental feature.

### Annotated config file breaking changes

In this section you can find a config file diff showing the breaking changes introduced in Cortex `0.7`. You can also find the [full configuration file reference doc](https://cortexmetrics.io/docs/configuration/configuration-file/) in the website.

 ```diff
### Root level config

 # "configdb" has been moved to "alertmanager > store > configdb".
-[configdb: <configdb_config>]

 # "config_store" has been renamed to "configs".
-[config_store: <configstore_config>]
+[configs: <configs_config>]


### `distributor_config`

 # The support to hook an external billing system has been removed.
-[enable_billing: <boolean> | default = false]
-billing:
-  [maxbufferedevents: <int> | default = 1024]
-  [retrydelay: <duration> | default = 500ms]
-  [ingesterhostport: <string> | default = "localhost:24225"]


### `querier_config`

 # "ingestermaxquerylookback" has been renamed to "query_ingesters_within".
-[ingestermaxquerylookback: <duration> | default = 0s]
+[query_ingesters_within: <duration> | default = 0s]


### `queryrange_config`

results_cache:
  cache:
     # "defaul_validity" has been renamed to "default_validity".
-    [defaul_validity: <duration> | default = 0s]
+    [default_validity: <duration> | default = 0s]

   # "cache_split_interval" has been deprecated in favor of "split_queries_by_interval".
-  [cache_split_interval: <duration> | default = 24h0m0s]


### `alertmanager_config`

# The "store" config block has been added. This includes "configdb" which previously
# was the "configdb" root level config block.
+store:
+  [type: <string> | default = "configdb"]
+  [configdb: <configstore_config>]
+  local:
+    [path: <string> | default = ""]


### `storage_config`

index_queries_cache_config:
   # "defaul_validity" has been renamed to "default_validity".
-  [defaul_validity: <duration> | default = 0s]
+  [default_validity: <duration> | default = 0s]


### `chunk_store_config`

chunk_cache_config:
   # "defaul_validity" has been renamed to "default_validity".
-  [defaul_validity: <duration> | default = 0s]
+  [default_validity: <duration> | default = 0s]

write_dedupe_cache_config:
   # "defaul_validity" has been renamed to "default_validity".
-  [defaul_validity: <duration> | default = 0s]
+  [default_validity: <duration> | default = 0s]

 # "min_chunk_age" has been removed in favor of "querier > query_store_after".
-[min_chunk_age: <duration> | default = 0s]


### `configs_config`

-# "uri" has been moved to "database > uri".
-[uri: <string> | default = "postgres://postgres@configs-db.weave.local/configs?sslmode=disable"]

-# "migrationsdir" has been moved to "database > migrations_dir".
-[migrationsdir: <string> | default = ""]

-# "passwordfile" has been moved to "database > password_file".
-[passwordfile: <string> | default = ""]

+database:
+  [uri: <string> | default = "postgres://postgres@configs-db.weave.local/configs?sslmode=disable"]
+  [migrations_dir: <string> | default = ""]
+  [password_file: <string> | default = ""]
```

## Cortex 0.6.1 / 2020-02-05

* [BUGFIX] Fixed parsing of the WAL configuration when specified in the YAML config file. #2071

## Cortex 0.6.0 / 2020-01-28

Note that the ruler flags need to be changed in this upgrade. You're moving from a single node ruler to something that might need to be sharded.
Further, if you're using the configs service, we've upgraded the migration library and this requires some manual intervention. See full instructions below to upgrade your PostgreSQL.

* [CHANGE] The frontend component now does not cache results if it finds a `Cache-Control` header and if one of its values is `no-store`. #1974
* [CHANGE] Flags changed with transition to upstream Prometheus rules manager:
  * `-ruler.client-timeout` is now `ruler.configs.client-timeout` in order to match `ruler.configs.url`.
  * `-ruler.group-timeout`has been removed.
  * `-ruler.num-workers` has been removed.
  * `-ruler.rule-path` has been added to specify where the prometheus rule manager will sync rule files.
  * `-ruler.storage.type` has beem added to specify the rule store backend type, currently only the configdb.
  * `-ruler.poll-interval` has been added to specify the interval in which to poll new rule groups.
  * `-ruler.evaluation-interval` default value has changed from `15s` to `1m` to match the default evaluation interval in Prometheus.
  * Ruler sharding requires a ring which can be configured via the ring flags prefixed by `ruler.ring.`. #1987
* [CHANGE] Use relative links from /ring page to make it work when used behind reverse proxy. #1896
* [CHANGE] Deprecated `-distributor.limiter-reload-period` flag. #1766
* [CHANGE] Ingesters now write only normalised tokens to the ring, although they can still read denormalised tokens used by other ingesters. `-ingester.normalise-tokens` is now deprecated, and ignored. If you want to switch back to using denormalised tokens, you need to downgrade to Cortex 0.4.0. Previous versions don't handle claiming tokens from normalised ingesters correctly. #1809
* [CHANGE] Overrides mechanism has been renamed to "runtime config", and is now separate from limits. Runtime config is simply a file that is reloaded by Cortex every couple of seconds. Limits and now also multi KV use this mechanism.<br />New arguments were introduced: `-runtime-config.file` (defaults to empty) and `-runtime-config.reload-period` (defaults to 10 seconds), which replace previously used `-limits.per-user-override-config` and `-limits.per-user-override-period` options. Old options are still used if `-runtime-config.file` is not specified. This change is also reflected in YAML configuration, where old `limits.per_tenant_override_config` and `limits.per_tenant_override_period` fields are replaced with `runtime_config.file` and `runtime_config.period` respectively. #1749
* [CHANGE] Cortex now rejects data with duplicate labels. Previously, such data was accepted, with duplicate labels removed with only one value left. #1964
* [CHANGE] Changed the default value for `-distributor.ha-tracker.prefix` from `collectors/` to `ha-tracker/` in order to not clash with other keys (ie. ring) stored in the same key-value store. #1940
* [FEATURE] Experimental: Write-Ahead-Log added in ingesters for more data reliability against ingester crashes. #1103
  * `--ingester.wal-enabled`: Setting this to `true` enables writing to WAL during ingestion.
  * `--ingester.wal-dir`: Directory where the WAL data should be stored and/or recovered from.
  * `--ingester.checkpoint-enabled`: Set this to `true` to enable checkpointing of in-memory chunks to disk.
  * `--ingester.checkpoint-duration`: This is the interval at which checkpoints should be created.
  * `--ingester.recover-from-wal`: Set this to `true` to recover data from an existing WAL.
  * For more information, please checkout the ["Ingesters with WAL" guide](https://cortexmetrics.io/docs/guides/ingesters-with-wal/).
* [FEATURE] The distributor can now drop labels from samples (similar to the removal of the replica label for HA ingestion) per user via the `distributor.drop-label` flag. #1726
* [FEATURE] Added flag `debug.mutex-profile-fraction` to enable mutex profiling #1969
* [FEATURE] Added `global` ingestion rate limiter strategy. Deprecated `-distributor.limiter-reload-period` flag. #1766
* [FEATURE] Added support for Microsoft Azure blob storage to be used for storing chunk data. #1913
* [FEATURE] Added readiness probe endpoint`/ready` to queriers. #1934
* [FEATURE] Added "multi" KV store that can interact with two other KV stores, primary one for all reads and writes, and secondary one, which only receives writes. Primary/secondary store can be modified in runtime via runtime-config mechanism (previously "overrides"). #1749
* [FEATURE] Added support to store ring tokens to a file and read it back on startup, instead of generating/fetching the tokens to/from the ring. This feature can be enabled with the flag `-ingester.tokens-file-path`. #1750
* [FEATURE] Experimental TSDB: Added `/series` API endpoint support with TSDB blocks storage. #1830
* [FEATURE] Experimental TSDB: Added TSDB blocks `compactor` component, which iterates over users blocks stored in the bucket and compact them according to the configured block ranges. #1942
* [ENHANCEMENT] metric `cortex_ingester_flush_reasons` gets a new `reason` value: `Spread`, when `-ingester.spread-flushes` option is enabled. #1978
* [ENHANCEMENT] Added `password` and `enable_tls` options to redis cache configuration. Enables usage of Microsoft Azure Cache for Redis service. #1923
* [ENHANCEMENT] Upgraded Kubernetes API version for deployments from `extensions/v1beta1` to `apps/v1`. #1941
* [ENHANCEMENT] Experimental TSDB: Open existing TSDB on startup to prevent ingester from becoming ready before it can accept writes. The max concurrency is set via `--experimental.tsdb.max-tsdb-opening-concurrency-on-startup`. #1917
* [ENHANCEMENT] Experimental TSDB: Querier now exports aggregate metrics from Thanos bucket store and in memory index cache (many metrics to list, but all have `cortex_querier_bucket_store_` or `cortex_querier_blocks_index_cache_` prefix). #1996
* [ENHANCEMENT] Experimental TSDB: Improved multi-tenant bucket store. #1991
  * Allowed to configure the blocks sync interval via `-experimental.tsdb.bucket-store.sync-interval` (0 disables the sync)
  * Limited the number of tenants concurrently synched by `-experimental.tsdb.bucket-store.block-sync-concurrency`
  * Renamed `cortex_querier_sync_seconds` metric to `cortex_querier_blocks_sync_seconds`
  * Track `cortex_querier_blocks_sync_seconds` metric for the initial sync too
* [BUGFIX] Fixed unnecessary CAS operations done by the HA tracker when the jitter is enabled. #1861
* [BUGFIX] Fixed ingesters getting stuck in a LEAVING state after coming up from an ungraceful exit. #1921
* [BUGFIX] Reduce memory usage when ingester Push() errors. #1922
* [BUGFIX] Table Manager: Fixed calculation of expected tables and creation of tables from next active schema considering grace period. #1976
* [BUGFIX] Experimental TSDB: Fixed ingesters consistency during hand-over when using experimental TSDB blocks storage. #1854 #1818
* [BUGFIX] Experimental TSDB: Fixed metrics when using experimental TSDB blocks storage. #1981 #1982 #1990 #1983
* [BUGFIX] Experimental memberlist: Use the advertised address when sending packets to other peers of the Gossip memberlist. #1857
* [BUGFIX] Experimental TSDB: Fixed incorrect query results introduced in #2604 caused by a buffer incorrectly reused while iterating samples. #2697

### Upgrading PostgreSQL (if you're using configs service)

Reference: <https://github.com/golang-migrate/migrate/tree/master/database/postgres#upgrading-from-v1>

1. Install the migrate package cli tool: <https://github.com/golang-migrate/migrate/tree/master/cmd/migrate#installation>
2. Drop the `schema_migrations` table: `DROP TABLE schema_migrations;`.
2. Run the migrate command:

```bash
migrate  -path <absolute_path_to_cortex>/cmd/cortex/migrations -database postgres://localhost:5432/database force 2
```

### Known issues

- The `cortex_prometheus_rule_group_last_evaluation_timestamp_seconds` metric, tracked by the ruler, is not unregistered for rule groups not being used anymore. This issue will be fixed in the next Cortex release (see [2033](https://github.com/cortexproject/cortex/issues/2033)).

- Write-Ahead-Log (WAL) does not have automatic repair of corrupt checkpoint or WAL segments, which is possible if ingester crashes abruptly or the underlying disk corrupts. Currently the only way to resolve this is to manually delete the affected checkpoint and/or WAL segments. Automatic repair will be added in the future releases.

## Cortex 0.4.0 / 2019-12-02

* [CHANGE] The frontend component has been refactored to be easier to re-use. When upgrading the frontend, cache entries will be discarded and re-created with the new protobuf schema. #1734
* [CHANGE] Removed direct DB/API access from the ruler. `-ruler.configs.url` has been now deprecated. #1579
* [CHANGE] Removed `Delta` encoding. Any old chunks with `Delta` encoding cannot be read anymore. If `ingester.chunk-encoding` is set to `Delta` the ingester will fail to start. #1706
* [CHANGE] Setting `-ingester.max-transfer-retries` to 0 now disables hand-over when ingester is shutting down. Previously, zero meant infinite number of attempts. #1771
* [CHANGE] `dynamo` has been removed as a valid storage name to make it consistent for all components. `aws` and `aws-dynamo` remain as valid storage names.
* [CHANGE/FEATURE] The frontend split and cache intervals can now be configured using the respective flag `--querier.split-queries-by-interval` and `--frontend.cache-split-interval`.
  * If `--querier.split-queries-by-interval` is not provided request splitting is disabled by default.
  * __`--querier.split-queries-by-day` is still accepted for backward compatibility but has been deprecated. You should now use `--querier.split-queries-by-interval`. We recommend a to use a multiple of 24 hours.__
* [FEATURE] Global limit on the max series per user and metric #1760
  * `-ingester.max-global-series-per-user`
  * `-ingester.max-global-series-per-metric`
  * Requires `-distributor.replication-factor` and `-distributor.shard-by-all-labels` set for the ingesters too
* [FEATURE] Flush chunks with stale markers early with `ingester.max-stale-chunk-idle`. #1759
* [FEATURE] EXPERIMENTAL: Added new KV Store backend based on memberlist library. Components can gossip about tokens and ingester states, instead of using Consul or Etcd. #1721
* [FEATURE] EXPERIMENTAL: Use TSDB in the ingesters & flush blocks to S3/GCS ala Thanos. This will let us use an Object Store more efficiently and reduce costs. #1695
* [FEATURE] Allow Query Frontend to log slow queries with `frontend.log-queries-longer-than`. #1744
* [FEATURE] Add HTTP handler to trigger ingester flush & shutdown - used when running as a stateful set with the WAL enabled.  #1746
* [FEATURE] EXPERIMENTAL: Added GCS support to TSDB blocks storage. #1772
* [ENHANCEMENT] Reduce memory allocations in the write path. #1706
* [ENHANCEMENT] Consul client now follows recommended practices for blocking queries wrt returned Index value. #1708
* [ENHANCEMENT] Consul client can optionally rate-limit itself during Watch (used e.g. by ring watchers) and WatchPrefix (used by HA feature) operations. Rate limiting is disabled by default. New flags added: `--consul.watch-rate-limit`, and `--consul.watch-burst-size`. #1708
* [ENHANCEMENT] Added jitter to HA deduping heartbeats, configure using `distributor.ha-tracker.update-timeout-jitter-max` #1534
* [ENHANCEMENT] Add ability to flush chunks with stale markers early. #1759
* [BUGFIX] Stop reporting successful actions as 500 errors in KV store metrics. #1798
* [BUGFIX] Fix bug where duplicate labels can be returned through metadata APIs. #1790
* [BUGFIX] Fix reading of old, v3 chunk data. #1779
* [BUGFIX] Now support IAM roles in service accounts in AWS EKS. #1803
* [BUGFIX] Fixed duplicated series returned when querying both ingesters and store with the experimental TSDB blocks storage. #1778

In this release we updated the following dependencies:

- gRPC v1.25.0  (resulted in a drop of 30% CPU usage when compression is on)
- jaeger-client v2.20.0
- aws-sdk-go to v1.25.22

## Cortex 0.3.0 / 2019-10-11

This release adds support for Redis as an alternative to Memcached, and also includes many optimisations which reduce CPU and memory usage.

* [CHANGE] Gauge metrics were renamed to drop the `_total` suffix. #1685
  * In Alertmanager, `alertmanager_configs_total` is now `alertmanager_configs`
  * In Ruler, `scheduler_configs_total` is now `scheduler_configs`
  * `scheduler_groups_total` is now `scheduler_groups`.
* [CHANGE] `--alertmanager.configs.auto-slack-root` flag was dropped as auto Slack root is not supported anymore. #1597
* [CHANGE] In table-manager, default DynamoDB capacity was reduced from 3,000 units to 1,000 units. We recommend you do not run with the defaults: find out what figures are needed for your environment and set that via `-dynamodb.periodic-table.write-throughput` and `-dynamodb.chunk-table.write-throughput`.
* [FEATURE] Add Redis support for caching #1612
* [FEATURE] Allow spreading chunk writes across multiple S3 buckets #1625
* [FEATURE] Added `/shutdown` endpoint for ingester to shutdown all operations of the ingester. #1746
* [ENHANCEMENT] Upgraded Prometheus to 2.12.0 and Alertmanager to 0.19.0. #1597
* [ENHANCEMENT] Cortex is now built with Go 1.13 #1675, #1676, #1679
* [ENHANCEMENT] Many optimisations, mostly impacting ingester and querier: #1574, #1624, #1638, #1644, #1649, #1654, #1702

Full list of changes: <https://github.com/cortexproject/cortex/compare/v0.2.0...v0.3.0>

## Cortex 0.2.0 / 2019-09-05

This release has several exciting features, the most notable of them being setting `-ingester.spread-flushes` to potentially reduce your storage space by upto 50%.

* [CHANGE] Flags changed due to changes upstream in Prometheus Alertmanager #929:
  * `alertmanager.mesh.listen-address` is now `cluster.listen-address`
  * `alertmanager.mesh.peer.host` and `alertmanager.mesh.peer.service` can be replaced by `cluster.peer`
  * `alertmanager.mesh.hardware-address`, `alertmanager.mesh.nickname`, `alertmanager.mesh.password`, and `alertmanager.mesh.peer.refresh-interval` all disappear.
* [CHANGE] --claim-on-rollout flag deprecated; feature is now always on #1566
* [CHANGE] Retention period must now be a multiple of periodic table duration #1564
* [CHANGE] The value for the name label for the chunks memcache in all `cortex_cache_` metrics is now `chunksmemcache` (before it was `memcache`) #1569
* [FEATURE] Makes the ingester flush each timeseries at a specific point in the max-chunk-age cycle with `-ingester.spread-flushes`. This means multiple replicas of a chunk are very likely to contain the same contents which cuts chunk storage space by up to 66%. #1578
* [FEATURE] Make minimum number of chunk samples configurable per user #1620
* [FEATURE] Honor HTTPS for custom S3 URLs #1603
* [FEATURE] You can now point the query-frontend at a normal Prometheus for parallelisation and caching #1441
* [FEATURE] You can now specify `http_config` on alert receivers #929
* [FEATURE] Add option to use jump hashing to load balance requests to memcached #1554
* [FEATURE] Add status page for HA tracker to distributors #1546
* [FEATURE] The distributor ring page is now easier to read with alternate rows grayed out #1621

## Cortex 0.1.0 / 2019-08-07

* [CHANGE] HA Tracker flags were renamed to provide more clarity #1465
  * `distributor.accept-ha-labels` is now `distributor.ha-tracker.enable`
  * `distributor.accept-ha-samples` is now `distributor.ha-tracker.enable-for-all-users`
  * `ha-tracker.replica` is now `distributor.ha-tracker.replica`
  * `ha-tracker.cluster` is now `distributor.ha-tracker.cluster`
* [FEATURE] You can specify "heap ballast" to reduce Go GC Churn #1489
* [BUGFIX] HA Tracker no longer always makes a request to Consul/Etcd when a request is not from the active replica #1516
* [BUGFIX] Queries are now correctly cancelled by the query-frontend #1508<|MERGE_RESOLUTION|>--- conflicted
+++ resolved
@@ -1,10 +1,6 @@
 # Changelog
 
 ## Grafana Mimir - main / unreleased
-
-<<<<<<< HEAD
-## 2.1.0
-=======
 ### Grafana Mimir
 
 * [CHANGE] Increased default configuration for `-server.grpc-max-recv-msg-size-bytes` and `-server.grpc-max-send-msg-size-bytes` from 4MB to 100MB. #1883
@@ -41,9 +37,7 @@
 
 * [CHANGE] Remove use of `-querier.query-store-after`, `-querier.shuffle-sharding-ingesters-lookback-period`, `-blocks-storage.bucket-store.ignore-blocks-within`, and `-blocks-storage.tsdb.close-idle-tsdb-timeout` CLI flags since the values now match defaults. #1915 #1921
 
-## 2.1.0-rc.0
->>>>>>> 98df41be
-
+## 2.1.0
 ### Grafana Mimir
 * [CHANGE] Compactor: No longer upload debug meta files to object storage. #1257
 * [CHANGE] Default values have changed for the following settings: #1547
