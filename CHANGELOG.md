--- conflicted
+++ resolved
@@ -1,6 +1,5 @@
 # Changelog
 
-<<<<<<< HEAD
 ## main / unreleased
 
 ### Grafana Mimir
@@ -109,13 +108,12 @@
 * [ENHANCEMENT] `kafkatool`: add SASL plain authentication support. The following new CLI flags have been added: #9584
   * `--kafka-sasl-username`
   * `--kafka-sasl-password`
-=======
+
 ## 2.14.1
 
 ### Grafana Mimir
 
 * [BUGFIX] Update objstore library to resolve issues observed for some S3-compatible object stores, which respond to `StatObject` with `Range` incorrectly. #9625
->>>>>>> c3a51a50
 
 ## 2.14.0
 
