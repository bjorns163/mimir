--- conflicted
+++ resolved
@@ -961,11 +961,7 @@
         env:
         - name: GOMAXPROCS
           value: "8"
-<<<<<<< HEAD
-        image: grafana/mimir:2.10.5
-=======
         image: grafana/mimir:2.11.0
->>>>>>> c8939ea5
         imagePullPolicy: IfNotPresent
         name: distributor
         ports:
@@ -1065,13 +1061,8 @@
         - name: GOMAXPROCS
           value: "5"
         - name: JAEGER_REPORTER_MAX_QUEUE_SIZE
-<<<<<<< HEAD
           value: "5000"
-        image: grafana/mimir:2.10.5
-=======
-          value: "1024"
         image: grafana/mimir:2.11.0
->>>>>>> c8939ea5
         imagePullPolicy: IfNotPresent
         name: querier
         ports:
@@ -1146,11 +1137,7 @@
         - -server.http-listen-port=8080
         - -target=query-frontend
         - -usage-stats.installation-mode=jsonnet
-<<<<<<< HEAD
-        image: grafana/mimir:2.10.5
-=======
         image: grafana/mimir:2.11.0
->>>>>>> c8939ea5
         imagePullPolicy: IfNotPresent
         name: query-frontend
         ports:
@@ -1221,11 +1208,7 @@
         - -server.http-listen-port=8080
         - -target=query-scheduler
         - -usage-stats.installation-mode=jsonnet
-<<<<<<< HEAD
-        image: grafana/mimir:2.10.5
-=======
         image: grafana/mimir:2.11.0
->>>>>>> c8939ea5
         imagePullPolicy: IfNotPresent
         name: query-scheduler
         ports:
@@ -1321,11 +1304,7 @@
         - -store-gateway.sharding-ring.store=multi
         - -target=ruler
         - -usage-stats.installation-mode=jsonnet
-<<<<<<< HEAD
-        image: grafana/mimir:2.10.5
-=======
         image: grafana/mimir:2.11.0
->>>>>>> c8939ea5
         imagePullPolicy: IfNotPresent
         name: ruler
         ports:
@@ -1405,11 +1384,7 @@
           valueFrom:
             fieldRef:
               fieldPath: status.podIP
-<<<<<<< HEAD
-        image: grafana/mimir:2.10.5
-=======
         image: grafana/mimir:2.11.0
->>>>>>> c8939ea5
         imagePullPolicy: IfNotPresent
         name: alertmanager
         ports:
@@ -1509,11 +1484,7 @@
         - -server.http-listen-port=8080
         - -target=compactor
         - -usage-stats.installation-mode=jsonnet
-<<<<<<< HEAD
-        image: grafana/mimir:2.10.5
-=======
         image: grafana/mimir:2.11.0
->>>>>>> c8939ea5
         imagePullPolicy: IfNotPresent
         name: compactor
         ports:
@@ -1621,11 +1592,7 @@
         - -server.http-listen-port=8080
         - -target=ingester
         - -usage-stats.installation-mode=jsonnet
-<<<<<<< HEAD
-        image: grafana/mimir:2.10.5
-=======
         image: grafana/mimir:2.11.0
->>>>>>> c8939ea5
         imagePullPolicy: IfNotPresent
         name: ingester
         ports:
@@ -1967,11 +1934,7 @@
           value: "5"
         - name: GOMEMLIMIT
           value: "12884901888"
-<<<<<<< HEAD
-        image: grafana/mimir:2.10.5
-=======
         image: grafana/mimir:2.11.0
->>>>>>> c8939ea5
         imagePullPolicy: IfNotPresent
         name: store-gateway
         ports:
