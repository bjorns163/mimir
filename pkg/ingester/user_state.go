--- conflicted
+++ resolved
@@ -169,16 +169,7 @@
 	return state, ok, nil
 }
 
-<<<<<<< HEAD
-func (us *userStates) getOrCreateSeries(ctx context.Context, labels []client.LabelAdapter, record *Record) (*userState, model.Fingerprint, *memorySeries, error) {
-	userID, err := user.ExtractOrgID(ctx)
-	if err != nil {
-		return nil, 0, nil, fmt.Errorf("no user id")
-	}
-=======
-func (us *userStates) getOrCreateSeries(ctx context.Context, userID string, labels []client.LabelAdapter) (*userState, model.Fingerprint, *memorySeries, error) {
->>>>>>> 7447f75e
-
+func (us *userStates) getOrCreateSeries(ctx context.Context, userID string, labels []client.LabelAdapter, record *Record) (*userState, model.Fingerprint, *memorySeries, error) {
 	state := us.getOrCreate(userID)
 
 	fp, series, err := state.getSeries(labels, record)
