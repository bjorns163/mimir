--- conflicted
+++ resolved
@@ -194,17 +194,6 @@
 
 func FromHistogramProtoToHistogram(hp Histogram) *histogram.Histogram {
 	return &histogram.Histogram{
-<<<<<<< HEAD
-		Schema:          hp.Schema,
-		ZeroThreshold:   hp.ZeroThreshold,
-		ZeroCount:       hp.GetZeroCountInt(),
-		Count:           hp.GetCountInt(),
-		Sum:             hp.Sum,
-		PositiveSpans:   fromSpansProtoToSpans(hp.GetPositiveSpans()),
-		PositiveBuckets: hp.GetPositiveDeltas(),
-		NegativeSpans:   fromSpansProtoToSpans(hp.GetNegativeSpans()),
-		NegativeBuckets: hp.GetNegativeDeltas(),
-=======
 		CounterResetHint: histogram.CounterResetHint(hp.ResetHint),
 		Schema:           hp.Schema,
 		ZeroThreshold:    hp.ZeroThreshold,
@@ -215,33 +204,11 @@
 		PositiveBuckets:  hp.GetPositiveDeltas(),
 		NegativeSpans:    fromSpansProtoToSpans(hp.GetNegativeSpans()),
 		NegativeBuckets:  hp.GetNegativeDeltas(),
->>>>>>> e93af8b2
 	}
 }
 
 func FromHistogramProtoToFloatHistogram(hp Histogram) *histogram.FloatHistogram {
 	return &histogram.FloatHistogram{
-<<<<<<< HEAD
-		Schema:          hp.Schema,
-		ZeroThreshold:   hp.ZeroThreshold,
-		ZeroCount:       hp.GetZeroCountFloat(),
-		Count:           hp.GetCountFloat(),
-		Sum:             hp.Sum,
-		PositiveSpans:   fromSpansProtoToSpans(hp.GetPositiveSpans()),
-		PositiveBuckets: hp.GetPositiveCounts(),
-		NegativeSpans:   fromSpansProtoToSpans(hp.GetNegativeSpans()),
-		NegativeBuckets: hp.GetNegativeCounts(),
-	}
-}
-
-func FromHistogramProtoToPromCommonHistogram(h Histogram) model.SampleHistogram {
-	if h.IsFloatHistogram() {
-		return FromFloatHistogramToPromCommonHistogram(*FromHistogramProtoToFloatHistogram(h))
-	}
-	return FromHistogramToPromCommonHistogram(*FromHistogramProtoToHistogram(h))
-}
-
-=======
 		CounterResetHint: histogram.CounterResetHint(hp.ResetHint),
 		Schema:           hp.Schema,
 		ZeroThreshold:    hp.ZeroThreshold,
@@ -254,7 +221,14 @@
 		NegativeBuckets:  hp.GetNegativeCounts(),
 	}
 }
->>>>>>> e93af8b2
+
+func FromHistogramProtoToPromCommonHistogram(h Histogram) model.SampleHistogram {
+	if h.IsFloatHistogram() {
+		return FromFloatHistogramToPromCommonHistogram(*FromHistogramProtoToFloatHistogram(h))
+	}
+	return FromHistogramToPromCommonHistogram(*FromHistogramProtoToHistogram(h))
+}
+
 func fromSpansProtoToSpans(s []*BucketSpan) []histogram.Span {
 	spans := make([]histogram.Span, len(s))
 	for i := 0; i < len(s); i++ {
@@ -264,7 +238,6 @@
 	return spans
 }
 
-<<<<<<< HEAD
 func FromHistogramToHistogramProto(timestamp int64, h *histogram.Histogram) Histogram {
 	return Histogram{
 		Count:          &Histogram_CountInt{CountInt: h.Count},
@@ -432,8 +405,6 @@
 	return FromFloatHistogramToPromCommonHistogram(*h.ToFloat())
 }
 
-=======
->>>>>>> e93af8b2
 type byLabel []LabelAdapter
 
 func (s byLabel) Len() int           { return len(s) }
