--- conflicted
+++ resolved
@@ -84,16 +84,6 @@
 	}
 
 	for _, tt := range []struct {
-<<<<<<< HEAD
-		name                     string
-		cfg                      HandlerConfig
-		request                  func() *http.Request
-		expectedParams           url.Values
-		expectedMetrics          int
-		expectedActivity         string
-		expectedReadConsistency  string
-		expectedExtraStatsHeader string
-=======
 		name                    string
 		cfg                     HandlerConfig
 		request                 func() *http.Request
@@ -104,7 +94,7 @@
 		expectedMetrics         int
 		expectedActivity        string
 		expectedReadConsistency string
->>>>>>> 8dd215d8
+		expectedExtraStatsHeader string
 	}{
 		{
 			name: "handler with stats enabled, POST request with params",
@@ -176,20 +166,13 @@
 				r.Header.Add("User-Agent", "test-user-agent")
 				return r
 			},
-<<<<<<< HEAD
-			expectedParams:           url.Values{},
-			expectedMetrics:          5,
-			expectedActivity:         "user:12345 UA:test-user-agent req:GET /api/v1/query (no params)",
-			expectedReadConsistency:  "",
-			expectedExtraStatsHeader: "total_samples=0",
-=======
 			downstreamResponse:      makeSuccessfulDownstreamResponse(),
 			expectedStatusCode:      200,
 			expectedParams:          url.Values{},
 			expectedMetrics:         5,
 			expectedActivity:        "user:12345 UA:test-user-agent req:GET /api/v1/query (no params)",
 			expectedReadConsistency: "",
->>>>>>> 8dd215d8
+			expectedExtraStatsHeader: "total_samples=0",
 		},
 		{
 			name: "handler with stats disabled, GET request with params",
