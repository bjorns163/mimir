// Copyright The OpenTelemetry Authors
//
// Licensed under the Apache License, Version 2.0 (the "License");
// you may not use this file except in compliance with the License.
// You may obtain a copy of the License at
//
//     http://www.apache.org/licenses/LICENSE-2.0
//
// Unless required by applicable law or agreed to in writing, software
// distributed under the License is distributed on an "AS IS" BASIS,
// WITHOUT WARRANTIES OR CONDITIONS OF ANY KIND, either express or implied.
// See the License for the specific language governing permissions and
// limitations under the License.

package otel // import "go.opentelemetry.io/otel"

// Version is the current release version of OpenTelemetry in use.
func Version() string {
<<<<<<< HEAD
	return "1.21.0"
=======
	return "1.22.0"
>>>>>>> 9262e966
}<|MERGE_RESOLUTION|>--- conflicted
+++ resolved
@@ -16,9 +16,5 @@
 
 // Version is the current release version of OpenTelemetry in use.
 func Version() string {
-<<<<<<< HEAD
-	return "1.21.0"
-=======
 	return "1.22.0"
->>>>>>> 9262e966
 }